--- conflicted
+++ resolved
@@ -61,13 +61,8 @@
     {
       "idx": 8,
       "version": "7",
-<<<<<<< HEAD
-      "when": 1765717722962,
-      "tag": "0008_complete_photon",
-=======
       "when": 1767362589999,
       "tag": "0008_wild_whirlwind",
->>>>>>> b81706a8
       "breakpoints": true
     }
   ]
