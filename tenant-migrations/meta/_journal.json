{
  "version": "7",
  "dialect": "postgresql",
  "entries": [
    {
      "idx": 0,
      "version": "7",
      "when": 1752671302514,
      "tag": "0000_neat_nemesis",
      "breakpoints": true
    },
    {
      "idx": 1,
      "version": "7",
      "when": 1758021994040,
      "tag": "0001_equal_king_bedlam",
      "breakpoints": true
    },
    {
      "idx": 2,
      "version": "7",
      "when": 1758555647097,
      "tag": "0002_typical_the_twelve",
      "breakpoints": true
    },
    {
      "idx": 3,
      "version": "7",
      "when": 1759858930929,
      "tag": "0003_complex_the_call",
      "breakpoints": true
    },
    {
      "idx": 4,
      "version": "7",
      "when": 1760355876802,
      "tag": "0004_crazy_black_panther",
      "breakpoints": true
    },
    {
      "idx": 5,
      "version": "7",
      "when": 1761160091032,
      "tag": "0005_cloudy_mentallo",
      "breakpoints": true
    },
    {
      "idx": 6,
      "version": "7",
<<<<<<< HEAD
      "when": 1763111569823,
      "tag": "0006_flimsy_zarek",
=======
      "when": 1763052916263,
      "tag": "0006_gray_richard_fisk",
>>>>>>> 6a610b96
      "breakpoints": true
    }
  ]
}<|MERGE_RESOLUTION|>--- conflicted
+++ resolved
@@ -47,13 +47,15 @@
     {
       "idx": 6,
       "version": "7",
-<<<<<<< HEAD
       "when": 1763111569823,
       "tag": "0006_flimsy_zarek",
-=======
-      "when": 1763052916263,
-      "tag": "0006_gray_richard_fisk",
->>>>>>> 6a610b96
+      "breakpoints": true
+    },
+    {
+      "idx": 7,
+      "version": "7",
+      "when": 1763455361426,
+      "tag": "0007_mighty_tinkerer",
       "breakpoints": true
     }
   ]
