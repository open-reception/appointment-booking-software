{
	"$schema": "https://inlang.com/schema/inlang-message-format",
	"welcome": "Willkommen bei OpenReception",
	"poweredBy": "Betrieben mit",
	"i18n": {
		"label": "Sprache wählen",
		"search": "Sprache suchen",
		"notFound": "Sprache nicht gefunden"
	},
	"setup": {
		"start": "Konfiguration starten",
		"create_admin_account": {
			"title": "Administratorkonto hinzufügen",
			"description": "Wir beginnen damit, Ihr Administratorkonto hinzuzufügen. Es wird zur Verwaltung dieser Instanz verwendet.",
			"action": "Bestätigungsmail senden",
			"success": "Konto erstellt!"
		},
		"verify_email": {
			"title": "Rufe Deine E-Mails ab",
			"description": "Wir haben Dir einen magischen Link an {email} gesendet",
			"action": "E-Mail erneut senden",
			"success": "E-Mail wurde gesendet"
		},
		"confirm": {
			"success": {
				"title": "Gute Arbeit!",
				"description": "Du hast Dir diese Instanz gesichert.",
				"hint": "Im nächsten Schritt legen wir einen Mandanten an, damit dieser Termine entgegen nehmen kann",
				"action": "Ersten Mandanten anlegen"
			},
			"error": {
				"title": "Bestätigung fehlgeschlagen",
				"description": "Dein magischer Link war inkorrekt oder veraltet"
			}
		}
	},
	"slogan": "Ende zu Ende verschlüsselte Platform für Termine.",
	"logo": "OpenReception Logo: Ein 3D-Pixel-Art mit Kalender, der auch ein Schloss ist",
	"form": {
		"email": "E-Mail Adresse",
		"passphrase": "Passphrase",
		"passphraseRequirements": "Mindestens 30 Zeichen.",
		"errors": {
			"email": "Ungültiges Format",
			"passphrase": "Muss mindestens 30 Zeichen lang sein",
			"noPassAtAll": "Either passphrase or passkey is required",
			"bothPassSet": "Nur Passphrase oder Passkey darf gesetzt sein",
			"name": "Muss mindestens 2 Zeichen lang sein",
			"shortname": "Muss zwischen 4 und 15 Zeichen lang sein",
			"longname": "Name hinzufügen",
			"deleteConfirmation": "Muss exakt »{expectedValue}« sein",
			"noAgentsSelected": "Wähle einen Akteur",
			"noStartDate": "Beginn ist erforderlich",
			"noEndDate": "Ende ist erforderlich",
			"endDateBeforeStartDate": "Das Ende muss nach dem Beginn sein",
			"endDateTooEarly": "Das Ende muss in der Zukunft liegen",
			"street": "Straße hinzufügen",
			"houseNo": "Pflichtfeld",
			"zip": "Postleitzahl hinzufügen",
			"city": "Stadt hinzufügen",
			"url": "Ungültige URL",
			"languages": "Wähle mindestens eine Sprache",
			"language": "Wähle eine Sprache",
			"deleteAfterDays": "Wähle einen Zeitpunkt"
		},
		"passkey": "Passkey",
		"name": "Name"
	},
	"login": {
		"or": "Oder",
		"usePasskey": "Passkey verwenden",
		"usePassphrase": "Passphrase verwenden",
		"title": "Anmelden",
		"description_passphrase": "Gib Deine E-Mail-Adresse und Deinen Passphrase ein, um Dich anzumelden.",
		"action": "Anmelden",
		"error": "Anmeldung fehlgeschlagen. Bitte erneut versuchen"
	},
	"confirm": {
		"success": {
			"title": "E-Mail Adresse bestätigt!",
			"description": "Jetzt musst Du nur noch einen Passkey hinzufügen.",
			"action": "Passkey hinzufügen"
		},
		"error": {
			"title": "Bestätigung fehlgeschlagen",
			"description": "Dein magischer Link war inkorrekt oder veraltet",
			"action": "Neue E-Mail anfordern"
		},
		"title": "E-Mail wird verifiziert",
		"resend": {
			"title": "Bestätigungsmail erneut senden",
			"description": "Gib' Deine E-Mail Adresse an, damit wir Dir einen neuen magischen Link senden können.",
			"action": "E-Mail erneut senden",
			"success": "E-Mail gesendet"
		}
	},
	"setupPasskey": {
		"title": "Passkey einrichten",
		"description": "Erstelle Deinen Passkey, um Dein Konto zu sichern.",
		"action": "Passkey setzen",
		"success": "Passkey eingerichtet. Logge Dich damit jetzt ein.",
		"error": "Passkey konnte nicht gesetzt werden"
	},
	"logout": {
		"title": "Erfolgreich abgemeldet",
		"description": "Du wurdest abgemeldet.",
		"success": "Erfolgreich abgemeldet",
		"action": "Zur Anmeldung"
	},
	"passkey": {
		"add": {
			"initial": "Warten auf E-Mail Adresse",
			"click": "Tippe um Passkey hinzuzufügen",
			"loading": "Lade Passkey-Challenge",
			"user": "Warte auf Passkey-Erstellung",
			"success": "Passkey hinzugefügt",
			"error": "Passkey nicht hinzugefügt",
			"retry": "Wdh."
		}
	},
	"nav": {
		"home": "Übersicht",
		"tenants": "Mandanten",
		"calendar": "Kalender",
		"staff": "Personal",
		"agents": "Akteure",
		"channels": "Kanäle",
		"absences": "Abwesenheiten",
		"account": "Konto",
		"settings": "Einstellungen",
		"documentation": "Dokumentation",
		"addTenant": "Mandant hinzufügen",
		"noTenantSelected": {
			"title": "Kein Mandant ausgewählt",
			"description": "Klicke zum Auswählen"
		},
		"logout": "Ausloggen",
		"toggleSidebar": "Seitenleiste umstellen"
	},
	"tenants": {
		"title": "Mandanten",
		"empty": {
			"title": "Bisher keine Mandanten",
			"description": "Erstelle eine Seite für jemanden, der Termine sammeln möchte."
		},
		"add": {
			"title": "Mandant hinzufügen",
			"description": "Erstelle eine Seite für jemanden, der Termine sammeln möchte.",
			"name": {
				"description": "Muss einmalig auf diesem Server sein. Kann niemals geändert werden. Wird als URL verwendet {domain}",
				"errors": {
					"urlFormat": "Nur Kleinbuchstaben, Zahlen und Bindestriche sind erlaubt",
					"startEndDash": "Darf nicht mit einem Bindestrich beginnen oder enden"
				}
			},
			"invite": {
				"title": "Tenant-Admin einladen"
			},
			"email": {
				"description": "Diese Person erhält einen magischen Link, um ein Konto einzurichten."
			},
			"action": "Mandant hinzufügen",
			"success": "Mandant hinzugefügt",
			"errors": {
				"nameTaken": "Konnte Mandant nicht hinzufügen. Dieser Name ist bereits vergeben.",
				"unknown": "Konnte Mandant nicht hinzufügen",
				"emailTaken": "Konnte Mandant nicht hinzufügen. Diese E-Mail Adresse wird bereits verwendet."
			},
			"hint": "Make sure DNS is already pointing to this server. Changes may take some time to spread."
		},
		"list": {
			"empty": {
				"title": "No tenants yet",
				"description": "Click the button above to add your first tenant."
			},
			"manage": "Manage",
			"view": "View"
		},
		"loading": "Lade Mandaten",
		"allTenants": "All tenants",
		"unselectTenant": "Mandant abwählen",
		"failedToSwitch": "Mandant konnte nicht gewechselt werden",
		"delete": {
			"title": "Mandant löschen",
			"description": "Tippe {name} um den Mandanten zu löschen.",
			"action": "Mandant löschen",
			"success": "Mandant gelöscht",
			"error": "Konnte Mandant nicht löschen.",
			"unavailable": {
				"title": "Mandanten kann nicht gelöscht werden",
				"description": "Du kannst den Mandanten, den Du gerade konfigurierst, nicht löschen. Bitte wechsle zu einem anderen Mandanten, bevor Du diesen löschst."
			}
		},
		"edit": {
			"title": "Mandant bearbeiten",
			"description": "Aktualisiere den Namen des Mandanten.",
			"success": "Mandant aktualisiert",
			"error": "Mandant konnte nicht aktualisiert werden.",
			"action": "Name ändern"
		}
	},
	"components": {
		"openMenu": "Menü öffnen",
		"inputCroppedImageBlob": {
			"trigger": "Bild hochladen",
			"description": "Unterstützte Formate sind JPG, PNG, GIF, WEBP",
			"remove": "Bild entfernen",
			"crop": {
				"title": "Bild zuschneiden",
				"description": "Verwende die Maus, um die Auswahl zu verändern. Oder nutze die Buttons, um das Bild zu verändern.",
				"zoomIn": "Reinzoomen",
				"zoomOut": "Rauszoomen",
				"moveLeft": "Nach links",
				"moveRight": "Nach rechts",
				"moveUp": "Nach oben",
				"moveDown": "Nach unten",
				"cancel": "Abbrechen",
				"apply": "Übernehmen"
			}
		},
		"slotTemplate": {
			"empty_weekdays": "Wochentage auswählen",
			"weekdays_long": {
				"monday": "Montag",
				"tuesday": "Dienstag",
				"wednesday": "Mittwoch",
				"thursday": "Donnerstag",
				"friday": "Freitag",
				"saturday": "Samstag",
				"sunday": "Sonntag"
			},
			"weekdays_short": {
				"monday": "Mo",
				"tuesday": "Di",
				"wednesday": "Mi",
				"thursday": "Do",
				"friday": "Fr",
				"saturday": "Sa",
				"sunday": "So"
			},
			"times": {
				"0500": "5:00 Uhr",
				"0515": "5:15 Uhr",
				"0530": "5:30 Uhr",
				"0545": "5:45 Uhr",
				"0600": "6:00 Uhr",
				"0615": "6:15 Uhr",
				"0630": "6:30 Uhr",
				"0645": "6:45 Uhr",
				"0700": "7:00 Uhr",
				"0715": "7:15 Uhr",
				"0730": "7:30 Uhr",
				"0745": "7:45 Uhr",
				"0800": "8:00 Uhr",
				"0815": "8:15 Uhr",
				"0830": "8:30 Uhr",
				"0845": "8:45 Uhr",
				"0900": "9:00 Uhr",
				"0915": "9:15 Uhr",
				"0930": "9:30 Uhr",
				"0945": "9:45 Uhr",
				"1000": "10:00 Uhr",
				"1015": "10:15 Uhr",
				"1030": "10:30 Uhr",
				"1045": "10:45 Uhr",
				"1100": "11:00 Uhr",
				"1115": "11:15 Uhr",
				"1130": "11:30 Uhr",
				"1145": "11:45 Uhr",
				"1200": "12:00 Uhr",
				"1215": "12:15 Uhr",
				"1230": "12:30 Uhr",
				"1245": "12:45 Uhr",
				"1300": "13:00 Uhr",
				"1315": "13:15 Uhr",
				"1330": "13:30 Uhr",
				"1345": "13:45 Uhr",
				"1400": "14:00 Uhr",
				"1415": "14:15 Uhr",
				"1430": "14:30 Uhr",
				"1445": "14:45 Uhr",
				"1500": "15:00 Uhr",
				"1515": "15:15 Uhr",
				"1530": "15:30 Uhr",
				"1545": "15:45 Uhr",
				"1600": "16:00 Uhr",
				"1615": "16:15 Uhr",
				"1630": "16:30 Uhr",
				"1645": "16:45 Uhr",
				"1700": "17:00 Uhr",
				"1715": "17:15 Uhr",
				"1730": "17:30 Uhr",
				"1745": "17:45 Uhr",
				"1800": "18:00 Uhr",
				"1815": "18:15 Uhr",
				"1830": "18:30 Uhr",
				"1845": "18:45 Uhr",
				"1900": "19:00 Uhr",
				"1915": "19:15 Uhr",
				"1930": "19:30 Uhr",
				"1945": "19:45 Uhr",
				"2000": "20:00 Uhr",
				"2015": "20:15 Uhr",
				"2030": "20:30 Uhr",
				"2045": "20:45 Uhr",
				"2100": "21:00 Uhr",
				"2115": "21:15 Uhr",
				"2130": "21:30 Uhr",
				"2145": "21:45 Uhr",
				"2200": "22:00 Uhr"
			},
			"empty_duration": "Dauer auswählen",
			"template": "Vorlage {no}",
			"remove": "Vorlage {no} entfernen",
			"from": "Von",
			"to": "Bis",
			"duration": "Dauer",
			"every_n_minutes": "alle {minutes} Minuten",
			"add_template": "Vorlage hinzufügen",
			"weekdays": "Wochentage"
		}
	},
	"actions": "Aktionen",
	"edit": "Editieren",
	"pause": "Deaktivieren",
	"delete": "Löschen",
	"select": "Auswählen",
	"close": "Schließen",
	"dashboard": {
		"hello": "Hallo",
		"tenants": {
			"currentTenant": "Du verwaltest gerade den Mandanten {name}.",
			"setup": {
				"title": "Dieser Server ist einsatzbereit",
				"sections": {
					"tenants": {
						"title": "Ersten Mandanten anlegen",
						"description": "Mandanten sind die Organisationen/Personen, die Termine sammeln werden.",
						"action": "Ersten Mandanten anlegen"
					}
				}
			}
		},
		"sidebar": {
			"title": "Zum ersten Mal hier?",
			"description": "Tippe {name} um die Seitenleiste umzustellen"
		}
	},
	"agents": {
		"title": "Akteure",
		"empty": {
			"title": "Bisher keine Akteure",
			"description": "Akteure sind erforderliche Teilnehmer:innen bei Terminen."
		},
		"add": {
			"title": "Akteur:in hinzufügen",
			"description": "Erstelle eine Akteur:in, der/die Termine entgegennehmen kann.",
			"fields": {
				"name": {
					"title": "Name",
					"errors": {
						"length": "Muss zwischen 2 und 50 Zeichen lang sein"
					}
				},
				"description": {
					"title": "Beschreibung (optional)",
					"description": "Kann Schwerpunkte, Qualifikationen oder andere Informationen enthalten, die Kunden helfen, den richtigen Akteur auszuwählen."
				},
				"image": {
					"title": "Bild (optional)"
				}
			},
			"action": "Akteur:in hinzufügen",
			"success": "Akteur:in hinzugefügt",
			"errors": {
				"unknown": "Konnte Akteur:in nicht hinzufügen"
			}
		},
		"list": {
			"empty": {
				"title": "Bisher keine Akteure",
				"description": "Akteure sind erforderliche Teilnehmer bei Terminen."
			}
		},
		"delete": {
			"title": "Akteur:in löschen",
			"description": "Tippe {name} um den/die Akteur:in zu löschen.",
			"action": "Akteur:in löschen",
			"success": "Akteur:in gelöscht",
			"error": "Konnte Akteur:in nicht löschen."
		},
		"loading": "Lade Akteure",
		"edit": {
			"title": "Akteur:in bearbeiten",
			"description": "Aktualisiere die öffentlichen Informationen des/der Akteurs:in.",
			"success": "Akteur:in aktualisiert",
			"error": "Konnte Akteur:in nicht aktualisieren.",
			"action": "Übernehmen"
		}
	},
	"locales": {
		"en": "Englisch",
		"de": "Deutsch"
	},
	"staff": {
		"title": "Personal",
		"empty": {
			"title": "Bisher kein Personal",
			"description": "Personal sind die Personen, die Zugriff auf Ihre Termine haben."
		}
	},
	"channels": {
		"title": "Kanäle",
		"empty": {
			"title": "Bisher keine Kanäle",
			"description": "Kanäle sind Ihre Möglichkeit, verschiedene Arten von Terminen zu sammeln"
		},
		"add": {
			"title": "Kanal hinzufügen",
			"description": "Kanäle sind Ihre Möglichkeit, verschiedene Arten von Terminen zu sammeln",
			"fields": {
				"name": {
					"title": "Name",
					"errors": {
						"length": "Muss zwischen 1 und 100 Zeichen lang sein"
					}
				},
				"description": {
					"title": "Beschreibung (optional)"
				},
				"agents": {
					"title": "Akteure",
					"description": "Wähle die Akteure aus, die Termine in diesem Kanal entgegennehmen können.",
					"placeholder": "Akteure auswählen"
				},
				"isPublic": {
					"title": "Öffentlich",
					"label": "Dieser Kanal kann von Kunden direkt gebucht werden"
				},
				"requiresConfirmation": {
					"title": "Bestätigung erforderlich",
					"label": "Termine müssen vom Personal bestätigt werden"
				},
				"slotTemplates": {
					"title": "Zeitvorlagen",
					"description": "Termine werden basierend auf Ihrem Zeitplan erstellt."
				}
			},
			"action": "Kanal hinzufügen",
			"success": "Kanal hinzugefügt",
			"errors": {
				"unknown": "Konnte Kanal nicht hinzufügen"
			}
		},
		"list": {
			"empty": {
				"title": "Bisher keine Kanäle",
				"description": "Kanäle sind Ihre Möglichkeit, verschiedene Arten von Terminen zu sammeln"
			},
			"badges": {
				"paused": "deaktiviert"
			}
		},
		"delete": {
			"title": "Kanal löschen",
			"description": "Evtl. willst Du diesen Kanal deaktivieren, statt ihn zu löschen. Tippe {name} um den Kanal zu löschen.",
			"action": "Kanal löschen",
			"success": "Kanal gelöscht",
			"error": "Konnte Kanal nicht löschen."
		},
		"loading": "Lade Kanäle",
		"edit": {
			"title": "Kanal bearbeiten",
			"description": "Aktualisiere die öffentlichen Informationen des Kanals.",
			"success": "Kanal aktualisiert",
			"error": "Konnte Kanal nicht aktualisieren.",
			"action": "Übernehmen"
		},
		"pause": {
			"title": "Kanal deaktivieren",
			"description": "Das Deaktivieren von {name} verhindert, dass Kunden neue Termine in diesem Kanal buchen.",
			"action": "Kanal deaktivieren",
			"success": "Kanal deaktiviert",
			"error": "Konnte Kanal nicht deaktivieren."
		},
		"unpause": {
			"title": "Kanal reaktivieren",
			"description": "Das Reaktivieren von {name} ermöglicht es Kunden, neue Termine in diesem Kanal zu buchen.",
			"action": "Kanal reaktivieren",
			"success": "Kanal reaktiviert",
			"error": "Konnte Kanal nicht reaktivieren."
		}
	},
	"unpause": "Aktivieren",
	"errorPages": {
		"title": "Da ist was schiefgelaufen",
		"descriptions": {
			"500": "Ein unerwarteter Fehler ist aufgetreten. Bitte versuche es später erneut.",
			"404": "Die Seite, die Du suchst, existiert nicht."
		},
		"action": "Zur Startseite"
	},
	"absences": {
		"title": "Abwesenheiten",
		"add": {
			"title": "Abwesenheit hinzufügen",
			"description": "Markiere Akteure als abwesend, damit sie keine Termine entgegennehmen können.",
			"fields": {
				"agent": {
					"title": "Akteur:in",
					"placeholder": "Akteur:in auswählen"
				},
				"absenceType": {
					"title": "Grund (intern)",
					"placeholder": "Grund auswählen"
				},
				"isAllDay": {
					"label": "Ganztägig"
				},
				"startDate": {
					"title": "Beginn"
				},
				"endDate": {
					"title": "Ende"
				}
			},
			"hint": "Kunden werden nicht informiert. Bereits gebuchte Termine müssen manuell abgesagt werden.",
			"action": "Abwesenheit hinzufügen",
			"success": "Abwesenheit hinzugefügt",
			"errors": {
				"unknown": "Konnte Abwesenheit nicht hinzufügen"
			},
			"unavailable": {
				"title": "Keine Akteure verfügbar",
				"description": "Du musst mindestens einen Akteur hinzufügen, bevor Du Abwesenheiten hinzufügen kannst."
			}
		},
		"list": {
			"empty": {
				"title": "Keine aktuellen Abwesenheiten",
				"description": "Markiere Akteure als abwesend, damit sie keine Termine entgegennehmen können."
			}
		},
		"edit": {
			"title": "Abwesenheit bearbeiten",
			"description": "Aktualisiere die Verfügbarkeit dieses Akteurs.",
			"success": "Abwesenheit aktualisiert",
			"error": "Konnte Abwesenheit nicht aktualisieren.",
			"action": "Übernehmen"
		},
		"delete": {
			"title": "Abwesenheit löschen",
			"description": "{name} wird vom {startDate} bis {endDate} wieder für Termine verfügbar sein.",
			"description_fallback": "Diese/r Akteur:in",
			"action": "Abwesenheit löschen",
			"success": "Abwesenheit gelöscht",
			"error": "Konnte Abwesenheit nicht löschen."
		},
		"loading": "Lade Abwesenheiten",
		"reasons": {
			"holiday": "Feiertag",
			"vacation": "Urlaub",
			"sick": "Krank",
			"education": "Fortbildung",
			"off.site": "Außer Haus",
			"other": "Andere"
		}
	},
	"settings": {
		"loading": "Lade Einstellungen...",
		"form": {
			"sections": {
				"general": "Allgemein",
				"address": "Adresse",
				"links": "Links",
				"advanced": "Erweitert"
			},
			"fields": {
				"languages": {
					"title": "Sprachen",
					"description": "Wähle die Sprachen, die Kunden angezeigt bekommen sollen. Du musst mindestens Eine auswählen.",
					"placeholder": "Sprachen auswählen"
				},
				"defaultLanguage": {
					"title": "Standardsprache",
					"description": "Diese Sprache wird angezeigt, wenn die Sprache des Kunden nicht unterstützt wird. In den meisten Fällen sollte dies Englisch sein.",
					"placeholder": "Standardsprache auswählen",
					"errors": {
						"notInLanguages": "Muss eine der ausgewählten Sprachen sein"
					}
				},
				"longName": {
					"title": "Name",
					"description": "Der öffentliche Name Deiner Organisation."
				},
				"logo": {
					"title": "Logo (optional)"
				},
				"descriptions": {
					"title": "Beschreibung (optional)",
					"description": "Kurze Beschreibung deiner Organisation. Wird auf der Startseite angezeigt."
				},
				"street": {
					"title": "Straße"
				},
				"number": {
					"title": "Nr."
				},
				"additionalAddressInfo": {
					"title": "Adresszusatz (optional)",
					"description": "z.B. Gebäude, Stockwerk, Abteilung"
				},
				"zip": {
					"title": "PLZ"
				},
				"city": {
					"title": "Stadt"
				},
				"website": {
					"title": "Webseite (optional)",
					"description": "Wird auf der Homepage angezeigt."
				},
				"imprint": {
					"title": "Impressum URL (optional)",
					"description": "Wird in der Fußzeile angezeigt."
				},
				"privacyStatement": {
					"title": "Datenschutzerklärung URL (optional)",
					"description": "Wird in der Fußzeile angezeigt."
				},
				"autoDeleteDays": {
					"title": "Automatisches Löschen von Termindaten",
					"description": "Löscht Termindetails nach dem ausgewählten Zeitraum.",
					"placeholder": "Zeitraum auswählen",
					"options": {
						"30": "nach 30 Tagen",
						"60": "nach 60 Tagen",
						"90": "nach 90 Tagen",
						"180": "nach 180 Tagen",
						"365": "nach 365 Tagen"
					}
				},
				"requirePhone": {
					"title": "Telefonnummer erforderlich",
					"label": "Kunden müssen eine Telefonnummer angeben, wenn sie einen Termin buchen."
				}
			}
		}
	},
<<<<<<< HEAD
	"public": {
		"links": {
			"website": "Webseite aufrufen",
			"imprint": "Impressum",
			"privacyStatement": "Datenschutz"
		},
		"bookAppointment": "Termin buchen",
		"tenantNotReady": {
			"title": "Diese Seite ist noch nicht bereit",
			"description": "Falls dies Ihre Seite ist, loggen Sie sich ein und schließen Sie das Onboarding ab."
		},
		"steps": {
			"channel": {
				"title": "Bitte wählen Sie eine Terminart aus:"
			},
			"agent": {
				"title": "Mit wem möchten Sie Ihren Termin vereinbaren?",
				"anyone": "Der/die Erste verfügbar"
			},
			"slot": {
				"title": "Bitte wählen Sie einen verfügbaren Termin aus:",
				"today": "Heute",
				"empty": "Keine Termine verfügbar. Bitte wählen Sie ein anderes Datum.",
				"action": "Termin auswählen"
			},
			"data": {
				"title": "Bitte fügen Sie Ihre Informationen hinzu:",
				"alert": {
					"title": "Ihre Daten sind sicher",
					"description": "Nur Sie und {name} können diese Informationen sehen. Die Daten sind Ende-zu-Ende verschlüsselt."
				},
				"action": "Daten hinzufügen"
			}
		}
	}
=======
	"staff": {
		"title": "Personal",
		"roles": {
			"GLOBAL_ADMIN": "Globaler Admin",
			"TENANT_ADMIN": "Mandanten-Admin",
			"STAFF": "Mitarbeiter:in"
		},
		"permissions": {
			"agents": "verwaltet Akteure",
			"channels": "verwaltet Kanäle",
			"absences": "verwaltet Abwesenheiten",
			"settings": "verwaltet Einstellungen",
			"staff": "verwaltet Personal",
			"appointments": "verwaltet Termine"
		},
		"form": {
			"fields": {
				"language": {
					"title": "Sprache",
					"description": "Wird in der Einlaungs-E-Mail verwendet.",
					"placeholder": "Sprache auswählen"
				},
				"role": {
					"title": "Rolle",
					"placeholder": "Rolle auswählen"
				}
			}
		},
		"add": {
			"title": "Mitarbeiter:in hinzufügen",
			"description": "Mitarbeiter:innen verwalten Termine und Einstellungen. Diese Konten sind nicht öffentlich.",
			"action": "Mitarbeiter:in hinzufügen",
			"success": "Mitarbeiter:in hinzugefügt",
			"errors": {
				"unknown": "Konnte Mitarbeiter:in nicht hinzufügen"
			}
		},
		"list": {
			"needsAccess": "Kann Termine nicht sehen",
			"empty": {
				"title": "Bisher kein Personal",
				"description": "Personal verwaltet Termine und Einstellungen. Diese Konten sind nicht öffentlich."
			}
		},
		"edit": {
			"title": "Konto bearbeiten",
			"description": "Aktualisiere das Konto dieser Mitarbeiter:in.",
			"success": "Konto aktualisiert",
			"error": "Konnte Konto nicht aktualisieren.",
			"action": "Übernehmen"
		},
		"delete": {
			"title": "Konto entfernen",
			"description": "Tippe {email} um dieses Konto zu entfernen. Dieser Schritt kann nicht rückgängig gemacht werden.",
			"action": "Konto entfernen",
			"success": "Konto entfernt",
			"error": "Konnte Konto nicht entfernen."
		},
		"access": {
			"title": "Zugriff auf Klientendaten gewähren",
			"description": "Willst Du {name} Zugriff auf alle Kundendaten geben?",
			"action": "Zugriff gewähren",
			"loading": "Zugriff wird gewährt ({success}/{total} Klienten)",
			"success": "Zugriff gewährt",
			"error": "Konnte Zugriff nicht für alle Klienten gewähren. Bitte erneut versuchen.",
			"unavailable": {
				"title": "Du kannst keinen Zugriff gewähren",
				"description": "Nur Mitarbeiter:innen und Mandanten-Admins können Zugriff gewähren."
			}
		},
		"loading": "Lade Personal"
	},
	"yes": "Ja",
	"no": "Nein"
>>>>>>> 8ff2238f
}<|MERGE_RESOLUTION|>--- conflicted
+++ resolved
@@ -647,43 +647,6 @@
 			}
 		}
 	},
-<<<<<<< HEAD
-	"public": {
-		"links": {
-			"website": "Webseite aufrufen",
-			"imprint": "Impressum",
-			"privacyStatement": "Datenschutz"
-		},
-		"bookAppointment": "Termin buchen",
-		"tenantNotReady": {
-			"title": "Diese Seite ist noch nicht bereit",
-			"description": "Falls dies Ihre Seite ist, loggen Sie sich ein und schließen Sie das Onboarding ab."
-		},
-		"steps": {
-			"channel": {
-				"title": "Bitte wählen Sie eine Terminart aus:"
-			},
-			"agent": {
-				"title": "Mit wem möchten Sie Ihren Termin vereinbaren?",
-				"anyone": "Der/die Erste verfügbar"
-			},
-			"slot": {
-				"title": "Bitte wählen Sie einen verfügbaren Termin aus:",
-				"today": "Heute",
-				"empty": "Keine Termine verfügbar. Bitte wählen Sie ein anderes Datum.",
-				"action": "Termin auswählen"
-			},
-			"data": {
-				"title": "Bitte fügen Sie Ihre Informationen hinzu:",
-				"alert": {
-					"title": "Ihre Daten sind sicher",
-					"description": "Nur Sie und {name} können diese Informationen sehen. Die Daten sind Ende-zu-Ende verschlüsselt."
-				},
-				"action": "Daten hinzufügen"
-			}
-		}
-	}
-=======
 	"staff": {
 		"title": "Personal",
 		"roles": {
@@ -757,6 +720,40 @@
 		"loading": "Lade Personal"
 	},
 	"yes": "Ja",
-	"no": "Nein"
->>>>>>> 8ff2238f
+	"no": "Nein",
+	"public": {
+		"links": {
+			"website": "Webseite aufrufen",
+			"imprint": "Impressum",
+			"privacyStatement": "Datenschutz"
+		},
+		"bookAppointment": "Termin buchen",
+		"tenantNotReady": {
+			"title": "Diese Seite ist noch nicht bereit",
+			"description": "Falls dies Ihre Seite ist, loggen Sie sich ein und schließen Sie das Onboarding ab."
+		},
+		"steps": {
+			"channel": {
+				"title": "Bitte wählen Sie eine Terminart aus:"
+			},
+			"agent": {
+				"title": "Mit wem möchten Sie Ihren Termin vereinbaren?",
+				"anyone": "Der/die Erste verfügbar"
+			},
+			"slot": {
+				"title": "Bitte wählen Sie einen verfügbaren Termin aus:",
+				"today": "Heute",
+				"empty": "Keine Termine verfügbar. Bitte wählen Sie ein anderes Datum.",
+				"action": "Termin auswählen"
+			},
+			"data": {
+				"title": "Bitte fügen Sie Ihre Informationen hinzu:",
+				"alert": {
+					"title": "Ihre Daten sind sicher",
+					"description": "Nur Sie und {name} können diese Informationen sehen. Die Daten sind Ende-zu-Ende verschlüsselt."
+				},
+				"action": "Daten hinzufügen"
+			}
+		}
+	}
 }