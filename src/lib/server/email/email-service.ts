--- conflicted
+++ resolved
@@ -121,16 +121,6 @@
   const language = (recipient.language as Language) || "en";
   const subject = language === "en" ? "Appointment Reminder" : "Terminerinnerung";
 
-<<<<<<< HEAD
-	await sendTemplatedEmail("appointment-reminder", recipient, subject, language, tenant, {
-		appointment,
-		appointmentDate: appointment.appointmentDate,
-		appointmentTime: appointment.appointmentDate, // You might want to add a separate time field
-		title: "Your Appointment", // Generic title since data is encrypted
-		description: "You have an upcoming appointment.", // Generic description
-		cancelUrl
-	});
-=======
   await sendTemplatedEmail("appointment-reminder", recipient, subject, language, tenant, {
     appointment,
     appointmentDate: appointment.appointmentDate,
@@ -138,7 +128,6 @@
     title: appointment.channelId,
     cancelUrl,
   });
->>>>>>> b1a045c7
 }
 
 /**
@@ -160,22 +149,12 @@
   const language = (recipient.language as Language) || "en";
   const subject = language === "en" ? "Appointment Confirmed" : "Termin bestätigt";
 
-<<<<<<< HEAD
-	await sendTemplatedEmail("appointment-created", recipient, subject, language, tenant, {
-		appointment,
-		appointmentDate: appointment.appointmentDate,
-		title: "Appointment Confirmation", // Generic title since data is encrypted
-		description: "Your appointment has been confirmed.", // Generic description
-		cancelUrl
-	});
-=======
   await sendTemplatedEmail("appointment-created", recipient, subject, language, tenant, {
     appointment,
     appointmentDate: appointment.appointmentDate,
     title: appointment.channelId, // TODO: Get the channel to give back a proper title
     cancelUrl,
   });
->>>>>>> b1a045c7
 }
 
 /**
@@ -205,15 +184,6 @@
   });
 }
 
-<<<<<<< HEAD
-	await sendTemplatedEmail("appointment-updated", recipient, subject, language, tenant, {
-		appointment,
-		appointmentDate: appointment.appointmentDate,
-		title: "Appointment Updated", // Generic title since data is encrypted
-		description: "Your appointment has been updated.", // Generic description
-		cancelUrl
-	});
-=======
 /**
  * Generate base URL for email templates based on request URL and tenant
  * @param {URL} requestUrl - The request URL
@@ -246,7 +216,6 @@
 
   // For global admin or no tenant, use main domain
   return `${protocol}//${hostname}${port}`;
->>>>>>> b1a045c7
 }
 
 /**
