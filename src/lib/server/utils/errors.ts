import { json } from "@sveltejs/kit";

export class BackendError extends Error {
  constructor(
    message: string,
    public code: number,
  ) {
    super(message);
  }

  public toJson = () => json({ message: this.message }, { status: this.code });
}

export class AuthenticationError extends BackendError {
  constructor(
    message: string,
    public code = 403,
  ) {
    super(message, code);
    this.name = "AuthenticationError";
  }
}
<<<<<<< HEAD

export class ConflictError extends Error {
  constructor(message: string) {
    super(message);
    this.name = "ConflictError";
  }
}

export class ValidationError extends Error {
  constructor(message: string) {
    super(message);
=======
export class ValidationError extends BackendError {
  constructor(
    message: string,
    public code = 422,
  ) {
    super(message, code);
>>>>>>> e343c16c
    this.name = "ValidationError";
  }
}

export class NotFoundError extends BackendError {
  constructor(
    message: string,
    public code = 404,
  ) {
    super(message, code);
    this.name = "ValidationError";
  }
}

export class ConflictError extends BackendError {
  constructor(
    message: string,
    public code = 409,
  ) {
    super(message, code);
    this.name = "ConflictError";
  }
}<|MERGE_RESOLUTION|>--- conflicted
+++ resolved
@@ -20,26 +20,13 @@
     this.name = "AuthenticationError";
   }
 }
-<<<<<<< HEAD
 
-export class ConflictError extends Error {
-  constructor(message: string) {
-    super(message);
-    this.name = "ConflictError";
-  }
-}
-
-export class ValidationError extends Error {
-  constructor(message: string) {
-    super(message);
-=======
 export class ValidationError extends BackendError {
   constructor(
     message: string,
     public code = 422,
   ) {
     super(message, code);
->>>>>>> e343c16c
     this.name = "ValidationError";
   }
 }
