import type { InferSelectModel } from "drizzle-orm";
import { eq } from "drizzle-orm";
import {
  pgTable,
  boolean,
  uuid,
  text,
  date,
  pgEnum,
  time,
  integer,
  json,
  timestamp,
<<<<<<< HEAD
  uniqueIndex,
} from "drizzle-orm/pg-core";
import { bytea } from "./base";
import { user } from "./central-schema";
=======
  varchar,
} from "drizzle-orm/pg-core";
>>>>>>> c2e662cc

/**
 * Database enums for tenant-specific entities
 */

/** Appointment status enumeration - tracks the lifecycle of appointments */
export const appointmentStatusEnum = pgEnum("appointment_status", [
  "NEW",
  "CONFIRMED",
  "HELD",
  "REJECTED",
  "NO_SHOW",
]);

/**
 * Agent table - represents personnel or staff members who can be assigned to channels
 * Agents are the people who provide services and can be associated with multiple channels
 * Stored in tenant-specific database
 * @table agent
 */
export const agent = pgTable("agent", {
  /** Primary key - unique identifier */
  id: uuid("id").primaryKey().defaultRandom(),
  /** Agent's display name */
  name: text("name").notNull(),
  /** Optional description of the agent's role or specialties */
  description: text("description"),
  /** Optional logo/profile image for the agent (PNG, JPEG, GIF, or WEBP) */
  image: varchar("image", { length: 100_000 }),
});

/**
 * Channel table - represents bookable resources (rooms, machines, personnel)
 * Channels define what can be booked and under what conditions
 * Can be associated with multiple agents and slot templates
 * Stored in tenant-specific database
 * @table channel
 */
export const channel = pgTable("channel", {
  /** Primary key - unique identifier */
  id: uuid("id").primaryKey().defaultRandom(),
  /** Channel display names in multiple languages (array of strings in same order as languages) */
  names: json("names").$type<string[]>().notNull(),
  /** Optional color for UI display (hex code) */
  color: text("color"),
  /** Whether the channel is paused and does not offer nor accept new appointments */
  pause: boolean("paused").notNull().default(false),
  /** Optional descriptions in multiple languages (array of strings in same order as languages) */
  descriptions: json("descriptions").$type<string[]>(),
  /** Active languages for this channel (array of language codes) */
  languages: json("languages").$type<string[]>().notNull(),
  /** Whether channel is publicly bookable or requires internal access */
  isPublic: boolean("is_public"),
  /** Whether appointments must be explicitly confirmed by staff */
  requiresConfirmation: boolean("requires_confirmation"),
});

/**
 * Slot Template table - defines recurring time slots for appointment booking
 * Templates specify when appointments can be scheduled on specific weekdays
 * Can be associated with multiple channels to define their availability
 * Stored in tenant-specific database
 * @table slotTemplate
 */
export const slotTemplate = pgTable("slotTemplate", {
  /** Primary key - unique identifier */
  id: uuid("id").primaryKey().defaultRandom(),
  /** Bitmask for weekdays (1=Monday, 2=Tuesday, 4=Wednesday, etc.) */
  weekdays: integer("weekdays"),
  /** Start time for the slot template */
  from: time("from").notNull(),
  /** End time for the slot template */
  to: time("to").notNull(),
  /** Duration of individual appointment slots in minutes */
  duration: integer("duration").notNull(),
});

/**
 * Channel-Agent junction table - establishes many-to-many relationship
 * Links channels with the agents who can provide services for that channel
 * Stored in tenant-specific database
 * @table channelAgent
 */
export const channelAgent = pgTable("channel_agent", {
  /** Foreign key to channel */
  channelId: uuid("channel_id")
    .notNull()
    .references(() => channel.id),
  /** Foreign key to agent */
  agentId: uuid("agent_id")
    .notNull()
    .references(() => agent.id),
});

/**
 * Channel-SlotTemplate junction table - establishes many-to-many relationship
 * Links channels with the slot templates that define their availability
 * Stored in tenant-specific database
 * @table channelSlotTemplate
 */
export const channelSlotTemplate = pgTable("channel_slot_template", {
  /** Foreign key to channel */
  channelId: uuid("channel_id")
    .notNull()
    .references(() => channel.id),
  /** Foreign key to slot template */
  slotTemplateId: uuid("slot_template_id")
    .notNull()
    .references(() => slotTemplate.id),
});

/**
 * Client table - represents end users who book appointments
 * Uses end-to-end encryption for privacy protection
 * Stored in tenant-specific database
 * @table client
 */
export const client = pgTable("client", {
  /** Primary key - unique identifier */
  id: uuid("id").primaryKey().defaultRandom(),
  /** Hash of client email for identification without storing plaintext */
  hashKey: text("hash_key").notNull().unique(),
  /** Client's public key for end-to-end encryption */
  publicKey: text("public_key").notNull(),
  /** Server-side share of client's private key for recovery */
  privateKeyShare: text("private_key_share").notNull(),
  /** Client email address (optional for privacy) */
  email: text("email"),
  /** Preferred language for communications (de/en) */
  language: text("language"),
});

/**
 * Appointment table - represents scheduled appointments between clients and channels
 * Uses hybrid encryption: symmetric key for data, asymmetric for key sharing
 * Stored in tenant-specific database
 * @table appointment
 */
export const appointment = pgTable("appointment", {
  /** Primary key - unique identifier */
  id: uuid("id").primaryKey().defaultRandom(),
  /** Foreign key to client appointment tunnel */
  tunnelId: uuid("tunnel_id")
    .notNull()
    .references(() => clientAppointmentTunnel.id),
  /** Foreign key to channel/resource being booked */
  channelId: uuid("channel_id")
    .notNull()
    .references(() => channel.id),
  /** Date and time of the appointment */
  appointmentDate: timestamp("appointment_date").notNull(),
  /** When appointment data expires and can be auto-deleted */
  expiryDate: date("expiry_date"),
  /** Current status of the appointment - defaults depend on channel's requiresConfirmation setting */
  status: appointmentStatusEnum("status").notNull(),
  /** Encrypted appointment data (name, email, phone) - Legacy field */
  encryptedData: text("encrypted_data"),
  /** Symmetric key for encrypting appointment data - Legacy field */
  dataKey: text("data_key"),
  /** Whether this appointment uses end-to-end encryption (new system) */
  isEncrypted: boolean("is_encrypted").default(false).notNull(),
  /** AES-encrypted payload for end-to-end encryption (new system) */
  encryptedPayload: text("encrypted_payload"),
  /** Initialization vector for AES encryption (new system) */
  iv: text("iv"),
  /** Authentication tag for AES-GCM (new system) */
  authTag: text("auth_tag"),
  /** Timestamp when the appointment was created */
  createdAt: timestamp("created_at").defaultNow(),
  /** Timestamp when the appointment was last updated */
  updatedAt: timestamp("updated_at").defaultNow(),
});

/**
 * Agent Absence table - represents periods when agents are unavailable
 * Used to block agent availability during vacation, training, meetings, etc.
 * Stored in tenant-specific database
 * @table agentAbsence
 */
export const agentAbsence = pgTable("agent_absence", {
  /** Primary key - unique identifier */
  id: uuid("id").primaryKey().defaultRandom(),
  /** Foreign key to agent who is absent */
  agentId: uuid("agent_id")
    .notNull()
    .references(() => agent.id),
  /** Start date and time of absence */
  startDate: timestamp("start_date").notNull(),
  /** End date and time of absence */
  endDate: timestamp("end_date").notNull(),
  /** Type of absence (free text: Urlaub, Krankheit, Fortbildung, etc.) */
  absenceType: text("absence_type").notNull().default(""),
  /** Optional description/reason for absence */
  description: text("description"),
});

/**
 * AppointmentKeyShare table - stores the symmetric key encrypted for each staff member
 * Allows staff and admins to decrypt appointment data
 * @table appointmentKeyShare
 */
export const appointmentKeyShare = pgTable("appointment_key_share", {
  /** Primary key - unique identifier */
  id: uuid("id").primaryKey().defaultRandom(),
  /** Foreign key to appointment */
  appointmentId: uuid("appointment_id")
    .notNull()
    .references(() => appointment.id),
  /** Foreign key to staff member who can decrypt */
  userId: uuid("user_id")
    .notNull()
    .references(() => user.id),
  /** Symmetric key encrypted with this staff member's public key */
  encryptedKey: text("encrypted_key").notNull(),
});

/**
 * TypeScript type exports for use in application code
 * These types represent the shape of data when queried from the database
 */

/** Client record type for database queries */
export type SelectClient = InferSelectModel<typeof client>;

/** Channel record type for database queries */
export type SelectChannel = InferSelectModel<typeof channel>;

/** Appointment record type for database queries */
export type SelectAppointment = InferSelectModel<typeof appointment>;

/** Agent record type for database queries */
export type SelectAgent = InferSelectModel<typeof agent>;

/** Slot template record type for database queries */
export type SelectSlotTemplate = InferSelectModel<typeof slotTemplate>;

/** Channel-Agent junction record type for database queries */
export type SelectChannelAgent = InferSelectModel<typeof channelAgent>;

/** Channel-SlotTemplate junction record type for database queries */
export type SelectChannelSlotTemplate = InferSelectModel<typeof channelSlotTemplate>;

/** Agent absence record type for database queries */
export type SelectAgentAbsence = InferSelectModel<typeof agentAbsence>;

/**
 * StaffCrypto table - stores encryption keys for staff members within tenant scope
 * Enables end-to-end encryption for appointments in tenant database
 * @table staffCrypto
 */
export const staffCrypto = pgTable(
  "staff_crypto",
  {
    /** Primary key - unique identifier */
    id: uuid("id").primaryKey().defaultRandom(),
    /** Foreign key to central user table */
    userId: uuid("user_id")
      .notNull()
      .references(() => user.id),
    /** ML-KEM-768 (Kyber) public key for this staff member (Base64 encoded) */
    publicKey: text("public_key").notNull(),
    /** Database-stored shard of the private key (Base64 encoded) */
    privateKeyShare: text("private_key_share").notNull(),
    /** Associated passkey ID for key derivation */
    passkeyId: text("passkey_id").notNull(),
    /** Timestamp when the key was created */
    createdAt: timestamp("created_at").defaultNow().notNull(),
    /** Timestamp when the key was last updated */
    updatedAt: timestamp("updated_at").defaultNow().notNull(),
    /** Whether this key is currently active */
    isActive: boolean("is_active").default(true).notNull(),
  },
  (table) => ({
    /** Ensure one active key per user per tenant */
    userKeyUnique: uniqueIndex("staff_crypto_user_active_idx")
      .on(table.userId)
      .where(eq(table.isActive, true)),
  }),
);

/**
 * ClientAppointmentTunnels table - represents encrypted appointment tunnels for clients
 * Each tunnel represents a client and contains their encrypted appointment data
 * @table clientAppointmentTunnel
 */
export const clientAppointmentTunnel = pgTable("client_appointment_tunnel", {
  /** Primary key - unique identifier (this IS the client identifier) */
  id: uuid("id").primaryKey().defaultRandom(),
  /** SHA-256 hash of client email for privacy-preserving lookups */
  emailHash: text("email_hash").notNull().unique(),
  /** Client's ML-KEM-768 public key for this tunnel (Base64 encoded) */
  clientPublicKey: text("client_public_key").notNull(),
  /** Server-stored share of client's private key (encrypted, for PIN recovery) */
  privateKeyShare: text("private_key_share").notNull(),
  /** Tunnel encryption key encrypted with client's public key */
  clientEncryptedTunnelKey: text("client_key_share").notNull(),
  /** Timestamp when the tunnel was created */
  createdAt: timestamp("created_at").defaultNow().notNull(),
  /** Timestamp when the tunnel was last updated */
  updatedAt: timestamp("updated_at").defaultNow().notNull(),
  /** Whether this tunnel is currently active */
  isActive: boolean("is_active").default(true).notNull(),
});

/**
 * ClientTunnelStaffKeyShares table - stores tunnel keys encrypted for each staff member
 * Allows staff to decrypt appointments in client tunnels
 * @table clientTunnelStaffKeyShare
 */
export const clientTunnelStaffKeyShare = pgTable(
  "client_tunnel_staff_key_share",
  {
    /** Primary key - unique identifier */
    id: uuid("id").primaryKey().defaultRandom(),
    /** Foreign key to client appointment tunnel */
    tunnelId: uuid("tunnel_id")
      .notNull()
      .references(() => clientAppointmentTunnel.id),
    /** Foreign key to staff user */
    userId: uuid("user_id")
      .notNull()
      .references(() => user.id),
    /** Tunnel key encrypted with staff member's public key */
    encryptedTunnelKey: text("encrypted_tunnel_key").notNull(),
    /** Timestamp when this key share was created */
    createdAt: timestamp("created_at").defaultNow().notNull(),
  },
  (table) => ({
    /** Ensure one key share per tunnel per staff member */
    tunnelStaffUnique: uniqueIndex("client_tunnel_staff_key_unique_idx").on(
      table.tunnelId,
      table.userId,
    ),
  }),
);

/**
 * AuthChallenge table - stores temporary authentication challenges
 * Used for client authentication during tunnel access
 * @table authChallenge
 */
export const authChallenge = pgTable("auth_challenge", {
  /** Primary key - challenge ID */
  id: text("id").primaryKey(),
  /** The challenge value (base64 encoded) */
  challenge: text("challenge").notNull(),
  /** Email hash of the client this challenge is for */
  emailHash: text("email_hash").notNull(),
  /** When this challenge was created */
  createdAt: timestamp("created_at").defaultNow().notNull(),
  /** When this challenge expires */
  expiresAt: timestamp("expires_at").notNull(),
  /** Whether this challenge has been consumed (one-time use) */
  consumed: boolean("consumed").default(false).notNull(),
});

/** StaffCrypto record type for database queries */
export type SelectStaffCrypto = InferSelectModel<typeof staffCrypto>;

/** ClientAppointmentTunnel record type for database queries */
export type SelectClientAppointmentTunnel = InferSelectModel<typeof clientAppointmentTunnel>;

/** ClientTunnelStaffKeyShare record type for database queries */
export type SelectClientTunnelStaffKeyShare = InferSelectModel<typeof clientTunnelStaffKeyShare>;<|MERGE_RESOLUTION|>--- conflicted
+++ resolved
@@ -11,15 +11,11 @@
   integer,
   json,
   timestamp,
-<<<<<<< HEAD
   uniqueIndex,
-} from "drizzle-orm/pg-core";
-import { bytea } from "./base";
-import { user } from "./central-schema";
-=======
   varchar,
 } from "drizzle-orm/pg-core";
->>>>>>> c2e662cc
+
+import { user } from "./central-schema";
 
 /**
  * Database enums for tenant-specific entities
