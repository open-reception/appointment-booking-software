import type { InferSelectModel } from "drizzle-orm";
import {
  pgTable,
  boolean,
  uuid,
  text,
  date,
  pgEnum,
  time,
  integer,
  json,
  timestamp,
} from "drizzle-orm/pg-core";
import { bytea } from "./base";

/**
 * Database enums for tenant-specific entities
 */

/** Appointment status enumeration - tracks the lifecycle of appointments */
export const appointmentStatusEnum = pgEnum("appointment_status", [
  "NEW",
  "CONFIRMED",
  "HELD",
  "REJECTED",
  "NO_SHOW",
]);

/**
 * Agent table - represents personnel or staff members who can be assigned to channels
 * Agents are the people who provide services and can be associated with multiple channels
 * Stored in tenant-specific database
 * @table agent
 */
export const agent = pgTable("agent", {
  /** Primary key - unique identifier */
  id: uuid("id").primaryKey().defaultRandom(),
  /** Agent's display name */
  name: text("name").notNull(),
  /** Optional description of the agent's role or specialties */
  description: text("description"),
  /** Optional logo/profile image for the agent (PNG, JPEG, GIF, or WEBP) */
  image: bytea("image"),
});

/**
 * Channel table - represents bookable resources (rooms, machines, personnel)
 * Channels define what can be booked and under what conditions
 * Can be associated with multiple agents and slot templates
 * Stored in tenant-specific database
 * @table channel
 */
export const channel = pgTable("channel", {
  /** Primary key - unique identifier */
  id: uuid("id").primaryKey().defaultRandom(),
  /** Channel display names in multiple languages (array of strings in same order as languages) */
  names: json("names").$type<string[]>().notNull(),
  /** Optional color for UI display (hex code) */
  color: text("color"),
  /** Whether the channel is paused and does not offer nor accept new appointments */
  pause: boolean("paused").notNull().default(false),
  /** Optional descriptions in multiple languages (array of strings in same order as languages) */
  descriptions: json("descriptions").$type<string[]>(),
  /** Active languages for this channel (array of language codes) */
  languages: json("languages").$type<string[]>().notNull(),
  /** Whether channel is publicly bookable or requires internal access */
  isPublic: boolean("is_public"),
  /** Whether appointments must be explicitly confirmed by staff */
  requiresConfirmation: boolean("requires_confirmation"),
});

/**
 * Slot Template table - defines recurring time slots for appointment booking
 * Templates specify when appointments can be scheduled on specific weekdays
 * Can be associated with multiple channels to define their availability
 * Stored in tenant-specific database
 * @table slotTemplate
 */
export const slotTemplate = pgTable("slotTemplate", {
  /** Primary key - unique identifier */
  id: uuid("id").primaryKey().defaultRandom(),
  /** Bitmask for weekdays (1=Monday, 2=Tuesday, 4=Wednesday, etc.) */
  weekdays: integer("weekdays"),
  /** Start time for the slot template */
  from: time("from").notNull(),
  /** End time for the slot template */
  to: time("to").notNull(),
  /** Duration of individual appointment slots in minutes */
  duration: integer("duration").notNull(),
});

/**
 * Channel-Agent junction table - establishes many-to-many relationship
 * Links channels with the agents who can provide services for that channel
 * Stored in tenant-specific database
 * @table channelAgent
 */
export const channelAgent = pgTable("channel_agent", {
  /** Foreign key to channel */
  channelId: uuid("channel_id")
    .notNull()
    .references(() => channel.id),
  /** Foreign key to agent */
  agentId: uuid("agent_id")
    .notNull()
    .references(() => agent.id),
});

/**
 * Channel-SlotTemplate junction table - establishes many-to-many relationship
 * Links channels with the slot templates that define their availability
 * Stored in tenant-specific database
 * @table channelSlotTemplate
 */
export const channelSlotTemplate = pgTable("channel_slot_template", {
  /** Foreign key to channel */
  channelId: uuid("channel_id")
    .notNull()
    .references(() => channel.id),
  /** Foreign key to slot template */
  slotTemplateId: uuid("slot_template_id")
    .notNull()
    .references(() => slotTemplate.id),
});

/**
 * Client table - represents end users who book appointments
 * Uses end-to-end encryption for privacy protection
 * Stored in tenant-specific database
 * @table client
 */
export const client = pgTable("client", {
  /** Primary key - unique identifier */
  id: uuid("id").primaryKey().defaultRandom(),
  /** Hash of client email for identification without storing plaintext */
  hashKey: text("hash_key").notNull().unique(),
  /** Client's public key for end-to-end encryption */
  publicKey: text("public_key").notNull(),
  /** Server-side share of client's private key for recovery */
  privateKeyShare: text("private_key_share").notNull(),
  /** Client email address (optional for privacy) */
  email: text("email"),
  /** Preferred language for communications (de/en) */
  language: text("language"),
});

/**
 * Appointment table - represents scheduled appointments between clients and channels
 * Contains encrypted appointment data for privacy protection
 * Stored in tenant-specific database
 * @table appointment
 */
export const appointment = pgTable("appointment", {
  /** Primary key - unique identifier */
  id: uuid("id").primaryKey().defaultRandom(),
  /** Foreign key to client who booked the appointment */
  clientId: uuid("client_id")
    .notNull()
    .references(() => client.id),
  /** Foreign key to channel/resource being booked */
  channelId: uuid("channel_id")
    .notNull()
    .references(() => channel.id),
  /** Date and time of the appointment */
  appointmentDate: date("appointment_date").notNull(),
  /** When appointment data expires and can be auto-deleted */
  expiryDate: date("expiry_date").notNull(),
  /** Current status of the appointment */
  status: appointmentStatusEnum("status").notNull().default("NEW"),
  /** Appointment title/subject */
  name: text("name").notNull(),
  /** Optional detailed description of the appointment */
  phone: text("phone"), // TODO Sensible information will be removed in future (appointment) branch since it will be stored in an encrypted blob
});

/**
<<<<<<< HEAD
 * Appointment table - represents scheduled appointments between clients and channels
 * Uses hybrid encryption: symmetric key for data, asymmetric for key sharing
=======
 * Agent Absence table - represents periods when agents are unavailable
 * Used to block agent availability during vacation, training, meetings, etc.
>>>>>>> b1a045c7
 * Stored in tenant-specific database
 * @table agentAbsence
 */
<<<<<<< HEAD
export const appointment = pgTable("appointment", {
	/** Primary key - unique identifier */
	id: uuid("id").primaryKey().defaultRandom(),
	/** Foreign key to client who booked the appointment */
	clientId: uuid("client_id")
		.notNull()
		.references(() => client.id),
	/** Foreign key to channel/resource being booked */
	channelId: uuid("channel_id")
		.notNull()
		.references(() => channel.id),
	/** Date and time of the appointment (unencrypted for scheduling) */
	appointmentDate: date("appointment_date").notNull(),
	/** When appointment data expires and can be auto-deleted */
	expiryDate: date("expiry_date").notNull(),
	/** Encrypted appointment data (title, description, client email) */
	encryptedData: text("encrypted_data").notNull(),
	/** Symmetric key encrypted for the client */
	clientKeyShare: text("client_key_share").notNull(),
	/** Current status of the appointment */
	status: appointmentStatusEnum("status").notNull().default("NEW")
=======
export const agentAbsence = pgTable("agent_absence", {
  /** Primary key - unique identifier */
  id: uuid("id").primaryKey().defaultRandom(),
  /** Foreign key to agent who is absent */
  agentId: uuid("agent_id")
    .notNull()
    .references(() => agent.id),
  /** Start date and time of absence */
  startDate: timestamp("start_date").notNull(),
  /** End date and time of absence */
  endDate: timestamp("end_date").notNull(),
  /** Type of absence (free text: Urlaub, Krankheit, Fortbildung, etc.) */
  absenceType: text("absence_type").notNull().default(""),
  /** Optional description/reason for absence */
  description: text("description"),
>>>>>>> b1a045c7
});

/**
 * AppointmentKeyShare table - stores the symmetric key encrypted for each staff member
 * Allows staff and admins to decrypt appointment data
 * @table appointmentKeyShare
 */
export const appointmentKeyShare = pgTable("appointment_key_share", {
	/** Primary key - unique identifier */
	id: uuid("id").primaryKey().defaultRandom(),
	/** Foreign key to appointment */
	appointmentId: uuid("appointment_id")
		.notNull()
		.references(() => appointment.id),
	/** Foreign key to staff member who can decrypt */
	staffId: uuid("staff_id")
		.notNull()
		.references(() => staff.id),
	/** Symmetric key encrypted with this staff member's public key */
	encryptedKey: text("encrypted_key").notNull()
});

/**
 * TypeScript type exports for use in application code
 * These types represent the shape of data when queried from the database
 */

/** Client record type for database queries */
export type SelectClient = InferSelectModel<typeof client>;

/** Channel record type for database queries */
export type SelectChannel = InferSelectModel<typeof channel>;

/** Appointment record type for database queries */
export type SelectAppointment = InferSelectModel<typeof appointment>;

/** Agent record type for database queries */
export type SelectAgent = InferSelectModel<typeof agent>;

/** Slot template record type for database queries */
export type SelectSlotTemplate = InferSelectModel<typeof slotTemplate>;

/** Channel-Agent junction record type for database queries */
export type SelectChannelAgent = InferSelectModel<typeof channelAgent>;

/** Channel-SlotTemplate junction record type for database queries */
export type SelectChannelSlotTemplate = InferSelectModel<typeof channelSlotTemplate>;

<<<<<<< HEAD
/** Appointment key share record type for database queries */
export type SelectAppointmentKeyShare = InferSelectModel<typeof appointmentKeyShare>;
=======
/** Agent absence record type for database queries */
export type SelectAgentAbsence = InferSelectModel<typeof agentAbsence>;
>>>>>>> b1a045c7
<|MERGE_RESOLUTION|>--- conflicted
+++ resolved
@@ -146,7 +146,7 @@
 
 /**
  * Appointment table - represents scheduled appointments between clients and channels
- * Contains encrypted appointment data for privacy protection
+ * Uses hybrid encryption: symmetric key for data, asymmetric for key sharing
  * Stored in tenant-specific database
  * @table appointment
  */
@@ -174,39 +174,11 @@
 });
 
 /**
-<<<<<<< HEAD
- * Appointment table - represents scheduled appointments between clients and channels
- * Uses hybrid encryption: symmetric key for data, asymmetric for key sharing
-=======
  * Agent Absence table - represents periods when agents are unavailable
  * Used to block agent availability during vacation, training, meetings, etc.
->>>>>>> b1a045c7
  * Stored in tenant-specific database
  * @table agentAbsence
  */
-<<<<<<< HEAD
-export const appointment = pgTable("appointment", {
-	/** Primary key - unique identifier */
-	id: uuid("id").primaryKey().defaultRandom(),
-	/** Foreign key to client who booked the appointment */
-	clientId: uuid("client_id")
-		.notNull()
-		.references(() => client.id),
-	/** Foreign key to channel/resource being booked */
-	channelId: uuid("channel_id")
-		.notNull()
-		.references(() => channel.id),
-	/** Date and time of the appointment (unencrypted for scheduling) */
-	appointmentDate: date("appointment_date").notNull(),
-	/** When appointment data expires and can be auto-deleted */
-	expiryDate: date("expiry_date").notNull(),
-	/** Encrypted appointment data (title, description, client email) */
-	encryptedData: text("encrypted_data").notNull(),
-	/** Symmetric key encrypted for the client */
-	clientKeyShare: text("client_key_share").notNull(),
-	/** Current status of the appointment */
-	status: appointmentStatusEnum("status").notNull().default("NEW")
-=======
 export const agentAbsence = pgTable("agent_absence", {
   /** Primary key - unique identifier */
   id: uuid("id").primaryKey().defaultRandom(),
@@ -222,7 +194,6 @@
   absenceType: text("absence_type").notNull().default(""),
   /** Optional description/reason for absence */
   description: text("description"),
->>>>>>> b1a045c7
 });
 
 /**
@@ -231,18 +202,18 @@
  * @table appointmentKeyShare
  */
 export const appointmentKeyShare = pgTable("appointment_key_share", {
-	/** Primary key - unique identifier */
-	id: uuid("id").primaryKey().defaultRandom(),
-	/** Foreign key to appointment */
-	appointmentId: uuid("appointment_id")
-		.notNull()
-		.references(() => appointment.id),
-	/** Foreign key to staff member who can decrypt */
-	staffId: uuid("staff_id")
-		.notNull()
-		.references(() => staff.id),
-	/** Symmetric key encrypted with this staff member's public key */
-	encryptedKey: text("encrypted_key").notNull()
+  /** Primary key - unique identifier */
+  id: uuid("id").primaryKey().defaultRandom(),
+  /** Foreign key to appointment */
+  appointmentId: uuid("appointment_id")
+    .notNull()
+    .references(() => appointment.id),
+  /** Foreign key to staff member who can decrypt */
+  staffId: uuid("staff_id")
+    .notNull()
+    .references(() => staff.id),
+  /** Symmetric key encrypted with this staff member's public key */
+  encryptedKey: text("encrypted_key").notNull(),
 });
 
 /**
@@ -271,10 +242,5 @@
 /** Channel-SlotTemplate junction record type for database queries */
 export type SelectChannelSlotTemplate = InferSelectModel<typeof channelSlotTemplate>;
 
-<<<<<<< HEAD
-/** Appointment key share record type for database queries */
-export type SelectAppointmentKeyShare = InferSelectModel<typeof appointmentKeyShare>;
-=======
 /** Agent absence record type for database queries */
-export type SelectAgentAbsence = InferSelectModel<typeof agentAbsence>;
->>>>>>> b1a045c7
+export type SelectAgentAbsence = InferSelectModel<typeof agentAbsence>;