--- conflicted
+++ resolved
@@ -10,21 +10,13 @@
 const agentCreationSchema = z.object({
   name: z.string().min(1).max(100),
   description: z.string().optional(),
-<<<<<<< HEAD
-  image: z.instanceof(Buffer).optional().nullable(),
-=======
-  image: z.string().optional(),
->>>>>>> 838e7243
+  image: z.string().optional().nullable(),
 });
 
 const agentUpdateSchema = z.object({
   name: z.string().min(1).max(100).optional(),
   description: z.string().optional(),
-<<<<<<< HEAD
-  image: z.instanceof(Buffer).optional().nullable(),
-=======
-  image: z.string().optional(),
->>>>>>> 838e7243
+  image: z.string().optional().nullable(),
 });
 
 const absenceCreationSchema = z.object({
