import { centralDb } from "../db";
import * as centralSchema from "../db/central-schema";
import { eq, desc, gt, and, count, or } from "drizzle-orm";
import type { InferInsertModel, TablesRelationalConfig } from "drizzle-orm";

import z from "zod/v4";
import { NotFoundError, ValidationError, InternalError } from "../utils/errors";
import { uuidv7 } from "uuidv7";
import { addMinutes } from "date-fns";
import logger from "$lib/logger";
import {
  generateRecoveryPassphrase,
  hashPassphrase,
  validatePassphraseStrength,
} from "../utils/passphrase";
import { sendConfirmationEmail } from "../email/email-service";
import type { SelectTenant } from "../db/central-schema";
import { TenantAdminService } from "./tenant-admin-service";
<<<<<<< HEAD
import { InviteService } from "./invite-service";
=======
import type { PgTransaction } from "drizzle-orm/pg-core";
import type { PostgresJsQueryResultHKT } from "drizzle-orm/postgres-js";
>>>>>>> 12be3016

export type InsertUser = InferInsertModel<typeof centralSchema.user>;
export type InsertUserPasskey = InferInsertModel<typeof centralSchema.userPasskey>;
export type UserTransaction = PgTransaction<
  PostgresJsQueryResultHKT,
  Record<string, unknown>,
  TablesRelationalConfig
>;

export interface UserDeletionResult {
  success: boolean;
  deletedUser: {
    id: string;
    email: string;
    name: string;
    role: "GLOBAL_ADMIN" | "TENANT_ADMIN" | "STAFF";
  };
  deletedPasskeysCount: number;
  tenantId?: string | null;
}

const userCreationSchema = z.object({
  name: z.string().min(5),
  email: z.email(),
  role: z.enum(["GLOBAL_ADMIN", "TENANT_ADMIN", "STAFF"]).optional(),
  tenantId: z.string().uuid().optional(),
  passphrase: z.string().min(12).optional(),
  token: z.uuidv7().optional(),
  tokenValidUntil: z.date().optional(),
  language: z.enum(["de", "en"]).optional().default("de"),
  confirmationState: z.enum(["INVITED", "CONFIRMED", "ACCESS_GRANTED"]).optional(),
  // Note: passphraseHash and recoveryPassphrase are handled internally, not via user input
});

type UserCreation = z.infer<typeof userCreationSchema>;

/**
 * Create a system tenant object for confirmation emails
 * Since central users don't belong to a specific tenant, we use generic branding
 */
function createSystemTenant(): SelectTenant {
  return {
    id: "system",
    shortName: "open-reception",
    longName: "Open Reception",
    descriptions: { en: "Secure appointment booking platform" },
    languages: ["en"],
    defaultLanguage: "en",
    logo: null,
    links: { website: "", imprint: "", privacyStatement: "" },
    databaseUrl: "",
    setupState: "SETTINGS",
    createdAt: new Date(),
    updatedAt: new Date(),
  };
}

/**
 * Get tenant data for a user, fallback to system tenant if no tenant assigned
 */
async function getTenantForUser(user: { tenantId?: string | null }): Promise<SelectTenant> {
  if (!user.tenantId) {
    return createSystemTenant();
  }

  try {
    const tenantService = await TenantAdminService.getTenantById(user.tenantId);
    return tenantService.tenantData || createSystemTenant();
  } catch {
    // If tenant not found, use system tenant as fallback
    return createSystemTenant();
  }
}

export class UserService {
  /**
   * Create a new user
   */
  static async createUser(userData: UserCreation, requestUrl?: URL) {
    const log = logger.setContext("UserService");
    log.debug("Creating new user account", {
      email: userData.email,
      name: userData.name,
      role: userData.role,
      hasPassphrase: !!userData.passphrase,
    });

    const validated = userCreationSchema.safeParse(userData);
    if (!validated.success) {
      log.warn("User creation failed: Invalid data", {
        email: userData.email,
        errors: validated.error,
      });
      throw new ValidationError("Invalid user data");
    }

    // Validate passphrase strength if provided
    if (userData.passphrase && !validatePassphraseStrength(userData.passphrase)) {
      throw new ValidationError("Passphrase must be at least 12 characters long");
    }

    userData.token = uuidv7();
    userData.tokenValidUntil = addMinutes(new Date(), 10);

    // Prepare user data for database
    const userDataForDb: InsertUser = {
      name: userData.name,
      email: userData.email,
      role: userData.role,
      tenantId: userData.tenantId,
      token: userData.token,
      tokenValidUntil: userData.tokenValidUntil,
      language: userData.language || "de",
      confirmationState: userData.confirmationState || "INVITED",
      isActive: false,
    };

    if (userData.role === "GLOBAL_ADMIN") {
      userDataForDb.confirmationState = "ACCESS_GRANTED"; // Admin account is active immediately after email confirmation
      userDataForDb.isActive = true;
    }

    // Handle passphrase or generate recovery passphrase
    if (userData.passphrase) {
      // User provided a passphrase, hash it
      userDataForDb.passphraseHash = await hashPassphrase(userData.passphrase);
    } else if (userData.role === "GLOBAL_ADMIN") {
      // No passphrase provided, generate a recovery passphrase
      userDataForDb.recoveryPassphrase = generateRecoveryPassphrase();
    }

    try {
      const result = await centralDb.insert(centralSchema.user).values(userDataForDb).returning();

      log.debug("User account created successfully", {
        userId: result[0].id,
        email: result[0].email,
        tokenValidUntil: result[0].tokenValidUntil,
        hasPassphrase: !!result[0].passphraseHash,
        hasRecoveryPassphrase: !!result[0].recoveryPassphrase,
      });

      // Send confirmation email to user (token is used as confirmation code)
      try {
        if (result[0].email && result[0].token) {
          const tenant = await getTenantForUser(result[0]);
          await sendConfirmationEmail(
            result[0],
            tenant,
            result[0].token,
            10, // 10 minutes expiration to match tokenValidUntil
            requestUrl,
          );
          log.debug("Confirmation email sent successfully", {
            userId: result[0].id,
            email: result[0].email,
            tenantId: result[0].tenantId,
          });
        }
      } catch (emailError) {
        log.warn("Failed to send confirmation email", {
          userId: result[0].id,
          email: result[0].email,
          error: String(emailError),
        });
        // Don't throw - user creation succeeded, email is just a bonus
      }

      return result[0];
    } catch (error) {
      log.error("Failed to create user account", { email: userData.email, error: String(error) });
      throw error;
    }
  }

  /**
   * Resend the confirmation email for a user
   * @param email - Email of the user to confirm
   * @param requestUrl - Optional request URL for generating correct baseUrl
   */
  static async resendConfirmationEmail(email: string, requestUrl?: URL): Promise<void> {
    const log = logger.setContext("UserService");
    log.debug("Resending confirmation email", { email });

    const token = uuidv7();
    const tokenValidUntil = addMinutes(new Date(), 10);

    try {
      const result = await centralDb
        .update(centralSchema.user)
        .set({ token, tokenValidUntil })
        .where(eq(centralSchema.user.email, email))
        .returning();

      if (result.length !== 1) {
        log.warn("Failed to resend confirmation email: User not found", { email });
        throw new NotFoundError(`Could not resend confirmation mail for unknown user ${email}`);
      }

      const user = result[0];
      log.debug("Confirmation email resent successfully", { email, tokenValidUntil });

      // Send confirmation email with new token - use tenant-specific branding if available
      try {
        const tenant = await getTenantForUser(user);
        await sendConfirmationEmail(
          user,
          tenant,
          token,
          10, // 10 minutes expiration to match tokenValidUntil
          requestUrl,
        );
        log.debug("Confirmation email sent successfully", {
          userId: user.id,
          email: user.email,
          tenantId: user.tenantId,
        });
      } catch (emailError) {
        log.error("Failed to send confirmation email", {
          userId: user.id,
          email: user.email,
          error: String(emailError),
        });
        throw emailError; // In this case, we do want to propagate the error
      }
    } catch (error) {
      if (error instanceof NotFoundError) throw error;
      log.error("Failed to resend confirmation email", { email, error: String(error) });
      throw error;
    }
  }

  /**
   * Confirm and activate user after confirmation link was clicked
   * @param linkToken - The token from the link
   */
  static async confirm(linkToken: string): Promise<{
    recoveryPassphrase?: string;
    isSetup: boolean;
    id: string;
    email: string;
    name?: string;
    language?: string;
  }> {
    const log = logger.setContext("UserService");
    log.debug("Confirming user account", { token: linkToken.substring(0, 8) + "..." });

    try {
      // First, get the user data to check for recovery pass
      // phrase

      let resultData:
        | {
            id: string;
            name?: string;
            language?: string;
            recoveryPassphrase: string | null;
            tenantId: string | null;
            role: "GLOBAL_ADMIN" | "TENANT_ADMIN" | "STAFF";
            email: string;
          }
        | undefined = undefined;

      const userData = await centralDb
        .select({
          id: centralSchema.user.id,
          recoveryPassphrase: centralSchema.user.recoveryPassphrase,
          tenantId: centralSchema.user.tenantId,
          role: centralSchema.user.role,
          email: centralSchema.user.email,
        })
        .from(centralSchema.user)
        .where(
          and(
            eq(centralSchema.user.token, linkToken),
            gt(centralSchema.user.tokenValidUntil, new Date()),
          ),
        )
        .limit(1);

      if (userData.length === 0) {
        const inviteData = await centralDb
          .select({
            id: centralSchema.userInvite.id,
            tenantId: centralSchema.userInvite.tenantId,
            role: centralSchema.userInvite.role,
            email: centralSchema.userInvite.email,
            name: centralSchema.userInvite.name,
            language: centralSchema.userInvite.language,
          })
          .from(centralSchema.userInvite)
          .where(
            and(
              eq(centralSchema.userInvite.inviteCode, linkToken),
              gt(centralSchema.userInvite.expiresAt, new Date()),
            ),
          )
          .limit(1);

        if (inviteData.length === 0) {
          log.warn("User confirmation failed: Invalid or expired token", {
            token: linkToken.substring(0, 8) + "...",
          });
          throw new NotFoundError("Invalid or timed-out token");
        } else {
          resultData = { ...inviteData[0], recoveryPassphrase: null };
          const userDataForDb: InsertUser = {
            name: resultData.name!,
            email: resultData.email,
            role: resultData.role,
            tenantId: resultData.tenantId,
            language: resultData.language || "de",
            confirmationState: "CONFIRMED",
            isActive: true,
          };
          const retVal = await centralDb
            .insert(centralSchema.user)
            .values(userDataForDb)
            .returning();
          resultData.id = retVal[0].id;

          await InviteService.markInviteAsUsed(linkToken, resultData.id);
          log.debug("Invitation marked as used", {
            inviteCode: linkToken,
            userId: resultData.id,
          });
        }
      } else {
        resultData = userData[0];
      }

      // Check if this is the first tenant admin for the tenant
      const shouldGrantAccess = resultData.role === "GLOBAL_ADMIN"; // Global admins always get ACCESS_GRANTED
      const confirmationState = shouldGrantAccess ? "ACCESS_GRANTED" : "CONFIRMED";

      // Update the user to confirmed and active, and clear the recovery passphrase
      const result = await centralDb
        .update(centralSchema.user)
        .set({
          confirmationState,
          isActive: true,
          recoveryPassphrase: null, // Clear it after showing it once
        })
        .where(eq(centralSchema.user.id, resultData.id))
        .execute();

      if (result.count != 1) {
        throw new NotFoundError("Failed to confirm user");
      }

      const countResult = await centralDb.select({ count: count() }).from(centralSchema.user);

      log.debug("User account confirmed successfully", {
        userId: resultData.id,
        token: linkToken.substring(0, 8) + "...",
        hadRecoveryPassphrase: !!resultData.recoveryPassphrase,
      });

      const adminService = await TenantAdminService.getTenantById(user.tenantId!);
      adminService.validateSetupState();

      return {
        recoveryPassphrase: resultData.recoveryPassphrase || undefined,
        isSetup: countResult[0].count === 1,
        id: resultData.id,
        email: resultData.email,
        name: resultData.name,
        language: resultData.language,
      };
    } catch (error) {
      if (error instanceof NotFoundError) throw error;
      log.error("Failed to confirm user account", {
        token: linkToken.substring(0, 8) + "...",
        error: String(error),
      });
      throw error;
    }
  }

  /**
   * Add additional WebAuthn passkey to existing user
   */
  static async addAdditionalPasskey(userId: string, passkeyData: InsertUserPasskey): Promise<void> {
    const log = logger.setContext("UserService");
    log.debug("Adding additional passkey to user", { userId, passkeyId: passkeyData.id });

    try {
      // Check if user exists and is active
      const user = await centralDb
        .select({
          id: centralSchema.user.id,
          confirmationState: centralSchema.user.confirmationState,
        })
        .from(centralSchema.user)
        .where(eq(centralSchema.user.id, userId))
        .limit(1);

      if (user.length === 0) {
        throw new NotFoundError("User not found");
      }

      if (user[0].confirmationState === "INVITED") {
        throw new ValidationError(
          "User account must be confirmed before adding additional passkeys",
        );
      }

      // Add the passkey
      await centralDb.insert(centralSchema.userPasskey).values({
        ...passkeyData,
        userId,
      });

      // Note: Crypto keypairs for STAFF/TENANT_ADMIN are generated in the browser
      // and stored via separate API calls, not automatically here

      log.debug("Additional passkey added successfully", { userId, passkeyId: passkeyData.id });
    } catch (error) {
      if (error instanceof NotFoundError || error instanceof ValidationError) throw error;
      log.error("Failed to add additional passkey", { userId, error: String(error) });
      throw error;
    }
  }

  /**
   * Get admin by email
   */
  static async getUserByEmail(email: string) {
    const log = logger.setContext("UserService");
    log.debug("Getting user by email", { email });

    try {
      const result = await centralDb
        .select()
        .from(centralSchema.user)
        .where(eq(centralSchema.user.email, email))
        .limit(1);

      if (!result[0]) {
        log.warn("User not found by email", { email });
        throw new NotFoundError(`No user account for ${email}.`);
      }

      log.debug("User found by email", {
        email,
        userId: result[0].id,
        confirmationState: result[0].confirmationState,
      });
      return result[0];
    } catch (error) {
      if (error instanceof NotFoundError) throw error;
      log.error("Failed to get user by email", { email, error: String(error) });
      throw error;
    }
  }

  /**
   * Get all admins
   */
  static async getAllAdmins() {
    const log = logger.setContext("UserService");
    log.debug("Getting all admins");

    try {
      const result = await centralDb
        .select()
        .from(centralSchema.user)
        .orderBy(desc(centralSchema.user.createdAt))
        .where(eq(centralSchema.user.role, "GLOBAL_ADMIN"));

      log.debug("Retrieved all admins", { count: result.length });
      return result;
    } catch (error) {
      log.error("Failed to get all admins", { error: String(error) });
      throw error;
    }
  }

  /**
   * Get all admins
   */
  static async getAllUsers() {
    const log = logger.setContext("UserService");
    log.debug("Getting all users");

    try {
      const result = await centralDb
        .select()
        .from(centralSchema.user)
        .orderBy(desc(centralSchema.user.createdAt));

      log.debug("Retrieved all users", { count: result.length });
      return result;
    } catch (error) {
      log.error("Failed to get all users", { error: String(error) });
      throw error;
    }
  }

  /**
   * Update a user's data
   */
  static async updateUser(
    userId: string,
    updateData: Partial<Omit<InsertUser, "id" | "createdAt">>,
  ) {
    const log = logger.setContext("UserService");
    log.debug("Updating user", { userId, updateFields: Object.keys(updateData) });

    try {
      const result = await centralDb
        .update(centralSchema.user)
        .set({
          ...updateData,
          updatedAt: new Date(),
        })
        .where(eq(centralSchema.user.id, userId))
        .returning();

      if (result[0]) {
        log.debug("User updated successfully", { userId, updateFields: Object.keys(updateData) });
      } else {
        log.warn("User update failed: User not found", { userId });
      }

      return result[0] || null;
    } catch (error) {
      log.error("Failed to update user", { userId, error: String(error) });
      throw error;
    }
  }

  /**
   * Permanently delete user and all associated passkeys
   */
  static async deleteUser(
    userId: string,
    externalTransaction?: UserTransaction,
  ): Promise<UserDeletionResult> {
    const log = logger.setContext("UserService");
    log.debug("Deleting user and associated passkeys", { userId });

    const executeDeleteUser = async (tx: UserTransaction) => {
      // First, verify the user exists and get user data
      const userToDelete = await tx
        .select({
          id: centralSchema.user.id,
          email: centralSchema.user.email,
          name: centralSchema.user.name,
          role: centralSchema.user.role,
          tenantId: centralSchema.user.tenantId,
        })
        .from(centralSchema.user)
        .where(eq(centralSchema.user.id, userId))
        .limit(1);

      if (userToDelete.length === 0) {
        log.warn("User deletion failed: User not found", { userId });
        throw new NotFoundError("User not found");
      }

      const user = userToDelete[0];

      // We cannot delete the last user with access to the tenant's appointments
      if (user.role === "TENANT_ADMIN" || user.role === "STAFF") {
        const usersCount = await tx
          .select({ count: count() })
          .from(centralSchema.user)
          .where(
            and(
              eq(centralSchema.user.tenantId, user.tenantId!),
              or(eq(centralSchema.user.role, "STAFF"), eq(centralSchema.user.role, "TENANT_ADMIN")),
              eq(centralSchema.user.isActive, true),
              eq(centralSchema.user.confirmationState, "ACCESS_GRANTED"),
            ),
          );

        if (usersCount[0].count <= 1) {
          throw new ValidationError(`Cannot delete the last ${user.role} user for this tenant`);
        }
      }

      // Delete associated passkeys first
      const passkeyDeletionResult = await tx
        .delete(centralSchema.userPasskey)
        .where(eq(centralSchema.userPasskey.userId, userId));

      const deletedPasskeysCount = passkeyDeletionResult?.count || 0;
      log.debug("Deleted user passkeys", {
        userId,
        deletedCount: deletedPasskeysCount,
      });

      // Delete the user account
      const deletedUsers = await tx
        .delete(centralSchema.user)
        .where(eq(centralSchema.user.id, userId))
        .returning({
          id: centralSchema.user.id,
          email: centralSchema.user.email,
          name: centralSchema.user.name,
          role: centralSchema.user.role,
        });

      if (deletedUsers.length === 0) {
        throw new NotFoundError("Failed to delete user account");
      }

      const deletionResult = {
        success: true,
        deletedUser: deletedUsers[0],
        deletedPasskeysCount,
        tenantId: user.tenantId, // Include tenantId for setup state validation
      };

      log.info("User deleted successfully", {
        userId,
        deletedUser: deletedUsers[0],
        deletedPasskeysCount,
        tenantId: user.tenantId,
      });

      return deletionResult;
    };

    try {
      let result: UserDeletionResult;

      if (externalTransaction) {
        // Use provided transaction
        result = await executeDeleteUser(externalTransaction);
      } else {
        // Create new transaction
        result = await centralDb.transaction(executeDeleteUser);
      }

      // Validate setup state only if we have a tenant
      if (result.deletedUser.role !== "GLOBAL_ADMIN" && result.tenantId) {
        try {
          const adminService = await TenantAdminService.getTenantById(result.tenantId);
          adminService.validateSetupState();
        } catch (error) {
          log.warn("Failed to validate setup state after user deletion", {
            userId,
            tenantId: result.tenantId,
            error: String(error),
          });
          // Don't throw - user deletion was successful
        }
      }

      return result;
    } catch (error) {
      if (error instanceof ValidationError || error instanceof NotFoundError) {
        throw error;
      }

      log.error("Failed to delete user", { userId, error: String(error) });
      throw new InternalError("Failed to delete user");
    }
  }

  /**
   * Update last login timestamp
   */
  static async updateLastLogin(userId: string) {
    const log = logger.setContext("UserService");
    log.debug("Updating last login timestamp", { userId });

    return await this.updateUser(userId, { lastLoginAt: new Date() });
  }

  /**
   * Add a passkey for a user
   */
  static async addPasskey(
    userId: string,
    passkeyData: Omit<InsertUserPasskey, "userId" | "createdAt" | "updatedAt">,
  ) {
    const log = logger.setContext("UserService");
    log.debug("Adding passkey for user", {
      userId,
      passkeyId: passkeyData.id,
      deviceName: passkeyData.deviceName,
    });

    try {
      // Verify user exists
      const user = await centralDb
        .select({ id: centralSchema.user.id })
        .from(centralSchema.user)
        .where(eq(centralSchema.user.id, userId))
        .limit(1);

      if (user.length === 0) {
        throw new NotFoundError("User not found");
      }

      // Add the passkey to the database
      const result = await centralDb
        .insert(centralSchema.userPasskey)
        .values({
          ...passkeyData,
          userId,
        })
        .returning();

      // Note: Crypto keypairs for STAFF/TENANT_ADMIN are generated in the browser
      // and stored via separate API calls, not automatically here

      log.debug("Passkey added successfully", {
        userId,
        passkeyId: result[0].id,
        deviceName: result[0].deviceName,
      });
      return result[0];
    } catch (error) {
      log.error("Failed to add passkey", {
        userId,
        passkeyId: passkeyData.id,
        error: String(error),
      });
      throw error;
    }
  }

  /**
   * Get all passkeys for an admin
   */
  static async getUserPasskeys(userId: string) {
    return await centralDb
      .select()
      .from(centralSchema.userPasskey)
      .where(eq(centralSchema.userPasskey.userId, userId))
      .orderBy(desc(centralSchema.userPasskey.createdAt));
  }

  /**
   * Update passkey (e.g., counter, last used time)
   */
  static async updatePasskey(
    passkeyId: string,
    updateData: Partial<Omit<InsertUserPasskey, "id" | "userId" | "createdAt">>,
  ) {
    const result = await centralDb
      .update(centralSchema.userPasskey)
      .set({
        ...updateData,
        updatedAt: new Date(),
      })
      .where(eq(centralSchema.userPasskey.id, passkeyId))
      .returning();

    return result[0] || null;
  }

  /**
   * Delete a passkey
   */
  static async deletePasskey(passkeyId: string) {
    const result = await centralDb
      .delete(centralSchema.userPasskey)
      .where(eq(centralSchema.userPasskey.id, passkeyId))
      .returning();

    return result[0] || null;
  }

  /**
   * Update passkey last used timestamp and counter
   */
  static async updatePasskeyUsage(passkeyId: string, newCounter: number) {
    const log = logger.setContext("UserService");
    log.debug("Updating passkey usage", { passkeyId, newCounter });

    return await this.updatePasskey(passkeyId, {
      counter: newCounter,
      lastUsedAt: new Date(),
    });
  }

  /**
   * Check if any admin exists in the system
   */
  static async adminExists(): Promise<boolean> {
    const log = logger.setContext("UserService");
    log.debug("Checking if any admin exists");

    try {
      const result = await centralDb
        .select({ id: centralSchema.user.id })
        .from(centralSchema.user)
        .where(eq(centralSchema.user.role, "GLOBAL_ADMIN"))
        .limit(1);

      const exists = result.length > 0;
      log.debug("Admin existence check completed", { exists });
      return exists;
    } catch (error) {
      log.error("Failed to check admin existence", { error: String(error) });
      throw error;
    }
  }

  /**
   * Get total count of admins in the system
   */
  static async getAdminCount(): Promise<number> {
    const log = logger.setContext("UserService");
    log.debug("Getting admin count");

    try {
      const result = await centralDb
        .select()
        .from(centralSchema.user)
        .where(eq(centralSchema.user.role, "GLOBAL_ADMIN"));

      const count = result.length;
      log.debug("Admin count retrieved", { count });
      return count;
    } catch (error) {
      log.error("Failed to get admin count", { error: String(error) });
      throw error;
    }
  }
}<|MERGE_RESOLUTION|>--- conflicted
+++ resolved
@@ -16,12 +16,9 @@
 import { sendConfirmationEmail } from "../email/email-service";
 import type { SelectTenant } from "../db/central-schema";
 import { TenantAdminService } from "./tenant-admin-service";
-<<<<<<< HEAD
 import { InviteService } from "./invite-service";
-=======
 import type { PgTransaction } from "drizzle-orm/pg-core";
 import type { PostgresJsQueryResultHKT } from "drizzle-orm/postgres-js";
->>>>>>> 12be3016
 
 export type InsertUser = InferInsertModel<typeof centralSchema.user>;
 export type InsertUserPasskey = InferInsertModel<typeof centralSchema.userPasskey>;
@@ -348,6 +345,9 @@
             inviteCode: linkToken,
             userId: resultData.id,
           });
+
+          const adminService = await TenantAdminService.getTenantById(resultData.tenantId!);
+          adminService.validateSetupState();
         }
       } else {
         resultData = userData[0];
@@ -379,9 +379,6 @@
         token: linkToken.substring(0, 8) + "...",
         hadRecoveryPassphrase: !!resultData.recoveryPassphrase,
       });
-
-      const adminService = await TenantAdminService.getTenantById(user.tenantId!);
-      adminService.validateSetupState();
 
       return {
         recoveryPassphrase: resultData.recoveryPassphrase || undefined,
