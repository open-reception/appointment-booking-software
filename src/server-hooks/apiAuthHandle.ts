--- conflicted
+++ resolved
@@ -45,11 +45,6 @@
         sessionId: sessionData.sessionId,
       },
       ...sessionData.user,
-<<<<<<< HEAD
-      sessionId: sessionData.sessionId,
-      passkeyId: sessionData.passkeyId,
-=======
->>>>>>> b81706a8
     };
   }
 
