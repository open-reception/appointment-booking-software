// See https://svelte.dev/docs/kit/types#app.d.ts

<<<<<<< HEAD
import type { SelectUser } from "$lib/server/db/central-schema";
=======
import type { Locale } from "$i18n/runtime";
import type { UserRole } from "$lib/server/auth/authorization-service";
import type { JWTPayload } from "jose";
>>>>>>> fd8990e2

// for information about these interfaces
declare global {
  namespace App {
    // interface Error {}
    interface Locals {
<<<<<<< HEAD
      user?: SelectUser & { userId: string; sessionId: string; exp: number };
=======
      user?: JWTPayload & {
        userId: string;
        sessionId: string;
        name: string;
        email: string;
        role: UserRole;
        tenantId?: string | null;
      };
      locale?: Locale;
>>>>>>> fd8990e2
    }
    // interface PageData {}
    // interface PageState {}
    // interface Platform {}
  }
  interface PageState {
    email?: string;
  }
}

export {};<|MERGE_RESOLUTION|>--- conflicted
+++ resolved
@@ -1,31 +1,15 @@
 // See https://svelte.dev/docs/kit/types#app.d.ts
 
-<<<<<<< HEAD
 import type { SelectUser } from "$lib/server/db/central-schema";
-=======
 import type { Locale } from "$i18n/runtime";
-import type { UserRole } from "$lib/server/auth/authorization-service";
-import type { JWTPayload } from "jose";
->>>>>>> fd8990e2
 
 // for information about these interfaces
 declare global {
   namespace App {
     // interface Error {}
     interface Locals {
-<<<<<<< HEAD
       user?: SelectUser & { userId: string; sessionId: string; exp: number };
-=======
-      user?: JWTPayload & {
-        userId: string;
-        sessionId: string;
-        name: string;
-        email: string;
-        role: UserRole;
-        tenantId?: string | null;
-      };
       locale?: Locale;
->>>>>>> fd8990e2
     }
     // interface PageData {}
     // interface PageState {}
