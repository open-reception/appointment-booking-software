// See https://svelte.dev/docs/kit/types#app.d.ts

import type { SelectUser } from "$lib/server/db/central-schema";

// for information about these interfaces
declare global {
<<<<<<< HEAD
	namespace App {
		// interface Error {}
		interface Locals {
			user?: SelectUser & { userId: string; sessionId: string };
		}
		// interface PageData {}
		// interface PageState {}
		// interface Platform {}
	}
=======
  namespace App {
    // interface Error {}
    interface Locals {
      user?: JWTPayload & { userId: string; sessionId: string };
    }
    // interface PageData {}
    // interface PageState {}
    // interface Platform {}
  }
  interface PageState {
    email?: string;
  }
>>>>>>> 1d4d8b88
}

export {};<|MERGE_RESOLUTION|>--- conflicted
+++ resolved
@@ -4,21 +4,10 @@
 
 // for information about these interfaces
 declare global {
-<<<<<<< HEAD
-	namespace App {
-		// interface Error {}
-		interface Locals {
-			user?: SelectUser & { userId: string; sessionId: string };
-		}
-		// interface PageData {}
-		// interface PageState {}
-		// interface Platform {}
-	}
-=======
   namespace App {
     // interface Error {}
     interface Locals {
-      user?: JWTPayload & { userId: string; sessionId: string };
+      user?: SelectUser & { userId: string; sessionId: string };
     }
     // interface PageData {}
     // interface PageState {}
@@ -27,7 +16,6 @@
   interface PageState {
     email?: string;
   }
->>>>>>> 1d4d8b88
 }
 
 export {};