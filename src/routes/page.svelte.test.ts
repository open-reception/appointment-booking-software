<<<<<<< HEAD
import { describe, test, expect } from "vitest";
=======
import { describe, test, expect, vi, beforeEach } from "vitest";
>>>>>>> a2c93964
import "@testing-library/jest-dom/vitest";
import { render, screen } from "@testing-library/svelte";
import Page from "./+page.svelte";

describe("/+page.svelte", () => {
<<<<<<< HEAD
=======
	beforeEach(() => {
		// Mock fetch to avoid the "Invalid URL" error
		global.fetch = vi.fn(() =>
			Promise.resolve({
				json: () => Promise.resolve({ envOkay: true })
			} as Response)
		);
	});

>>>>>>> a2c93964
	test("should render h1", () => {
		render(Page);
		expect(screen.getByRole("heading", { level: 1 })).toBeInTheDocument();
	});
});<|MERGE_RESOLUTION|>--- conflicted
+++ resolved
@@ -1,15 +1,9 @@
-<<<<<<< HEAD
-import { describe, test, expect } from "vitest";
-=======
 import { describe, test, expect, vi, beforeEach } from "vitest";
->>>>>>> a2c93964
 import "@testing-library/jest-dom/vitest";
 import { render, screen } from "@testing-library/svelte";
 import Page from "./+page.svelte";
 
 describe("/+page.svelte", () => {
-<<<<<<< HEAD
-=======
 	beforeEach(() => {
 		// Mock fetch to avoid the "Invalid URL" error
 		global.fetch = vi.fn(() =>
@@ -19,7 +13,6 @@
 		);
 	});
 
->>>>>>> a2c93964
 	test("should render h1", () => {
 		render(Page);
 		expect(screen.getByRole("heading", { level: 1 })).toBeInTheDocument();
