import { json } from "@sveltejs/kit";
import { SessionService } from "$lib/server/auth/session-service";
import { UserService } from "$lib/server/services/user-service";
import { WebAuthnService } from "$lib/server/auth/webauthn-service";
import { ValidationError, NotFoundError } from "$lib/server/utils/errors";
import { verifyPassphrase } from "$lib/server/utils/passphrase";
import type { RequestHandler } from "./$types";
import { registerOpenAPIRoute } from "$lib/server/openapi";
import { UniversalLogger } from "$lib/logger";
import { TenantAdminService } from "$lib/server/services/tenant-admin-service";
import { env } from "$env/dynamic/private";
import { challengeThrottleService } from "$lib/server/services/challenge-throttle";

const logger = new UniversalLogger().setContext("AuthLoginAPI");

registerOpenAPIRoute("/auth/login", "POST", {
  summary: "Login with WebAuthn passkey or passphrase",
  description:
    "Authenticate user with WebAuthn passkey or passphrase and create session. For WebAuthn, first call /auth/challenge to get a challenge.",
  tags: ["Authentication"],
  requestBody: {
    description: "Authentication data (either WebAuthn credential or passphrase)",
    content: {
      "application/json": {
        schema: {
          type: "object",
          properties: {
            email: {
              type: "string",
              format: "email",
              description: "User's email address",
              example: "admin@example.com",
            },
            passphrase: {
              type: "string",
              description: "User's passphrase (alternative to WebAuthn)",
              example: "my-secure-passphrase-123",
            },
            credential: {
              type: "object",
              description: "WebAuthn credential data (alternative to passphrase)",
              properties: {
                id: { type: "string", description: "Credential ID" },
                response: {
                  type: "object",
                  description: "WebAuthn response data",
                  properties: {
                    authenticatorData: {
                      type: "string",
                      description: "Base64 encoded authenticator data",
                    },
                    signature: { type: "string", description: "Base64 encoded signature" },
                    userHandle: { type: "string", description: "User handle" },
                    clientDataJSON: {
                      type: "string",
                      description: "Base64 encoded client data JSON",
                    },
                  },
                  required: ["authenticatorData", "signature", "clientDataJSON"],
                },
              },
              required: ["id", "response"],
            },
          },
          required: ["email"],
        },
      },
    },
  },
  responses: {
    "200": {
      description: "Login successful",
      content: {
        "application/json": {
          schema: {
            type: "object",
            properties: {
              message: { type: "string", description: "Success message" },
              user: {
                type: "object",
                properties: {
                  id: { type: "string", description: "User ID" },
                  email: { type: "string", description: "User email" },
                  name: { type: "string", description: "User name" },
                  role: { type: "string", enum: ["GLOBAL_ADMIN", "TENANT_ADMIN", "STAFF"] },
                  tenantId: { type: "string", description: "Tenant ID (if applicable)" },
                },
                required: ["id", "email", "name", "role"],
              },
              expiresAt: {
                type: "string",
                format: "date-time",
                description: "Session expiration time",
              },
            },
            required: ["message", "user", "expiresAt"],
          },
        },
      },
    },
    "400": {
      description: "Invalid credentials or request data",
      content: {
        "application/json": {
          schema: { $ref: "#/components/schemas/Error" },
        },
      },
    },
    "401": {
      description: "Authentication failed",
      content: {
        "application/json": {
          schema: { $ref: "#/components/schemas/Error" },
        },
      },
    },
    "500": {
      description: "Internal server error",
      content: {
        "application/json": {
          schema: { $ref: "#/components/schemas/Error" },
        },
      },
    },
  },
});

export const POST: RequestHandler = async ({ request, cookies, getClientAddress, url }) => {
  try {
    const body = await request.json();
    const ipAddress = getClientAddress();
    const userAgent = request.headers.get("user-agent");

    logger.debug("Login attempt", {
      email: body.email,
      ipAddress,
      authMethod: body.passphrase ? "passphrase" : "webauthn",
    });

    // Validate that either passphrase or credential is provided
    if (!body.passphrase && !body.credential) {
      return json(
        { error: "Either passphrase or WebAuthn credential must be provided" },
        { status: 400 },
      );
    }

    // Get user by email
    let user;
    try {
      user = await UserService.getUserByEmail(body.email);
    } catch (error) {
      if (error instanceof NotFoundError) {
        return json({ error: "Invalid email or authentication method" }, { status: 401 });
      }
      throw error;
    }

    // Production-only: Validate subdomain for non-global admins
    if (env.NODE_ENV === "production") {
      const hostname = url.hostname;
      const hostParts = hostname.split(".");
      const hasSubdomain = hostParts.length > 2;
      const subdomain = hasSubdomain ? hostParts[0] : null;

      // Global admins can login from anywhere
      if (user.role !== "GLOBAL_ADMIN") {
        if (!hasSubdomain || !subdomain) {
          logger.warn("Login attempt from non-subdomain by non-global admin", {
            userId: user.id,
            email: user.email,
            hostname,
            role: user.role,
          });
          return json({ error: "Unknown user does for tenant" }, { status: 401 });
        }

        if (user.tenantId) {
          try {
            const tenantService = await TenantAdminService.getTenantById(user.tenantId);
            const tenant = tenantService.tenantData;

            if (!tenant || tenant.shortName !== subdomain) {
              logger.warn("Login attempt from wrong subdomain", {
                userId: user.id,
                email: user.email,
                expectedSubdomain: tenant?.shortName,
                actualSubdomain: subdomain,
                tenantId: user.tenantId,
              });
              return json({ error: "Unknown user does for tenant" }, { status: 401 });
            }
          } catch (error) {
            logger.error("Failed to validate tenant for subdomain login", {
              userId: user.id,
              tenantId: user.tenantId,
              subdomain,
              error: String(error),
            });
            return json({ error: "Unknown user does for tenant" }, { status: 401 });
          }
        } else {
          logger.warn("Login attempt from subdomain by user without matching tenant", {
            userId: user.id,
            email: user.email,
            subdomain,
            role: user.role,
          });
          return json({ error: "Unknown user does for tenant" }, { status: 401 });
        }
      }
    }

    // Handle passphrase authentication
    if (body.passphrase) {
      if (!user.passphraseHash) {
        return json(
          { error: "Passphrase authentication not enabled for this user" },
          { status: 401 },
        );
      }

      const isPassphraseValid = await verifyPassphrase(user.passphraseHash, body.passphrase);
      if (!isPassphraseValid) {
        return json({ error: "Invalid passphrase" }, { status: 401 });
      }

      logger.debug("Passphrase authentication successful", { userId: user.id });
    }

    // Handle WebAuthn authentication
    let passkeyId: string | undefined;
    if (body.credential) {
      // Get the challenge from the session
      const challengeFromSession = cookies.get("webauthn-challenge");
      if (!challengeFromSession) {
        return json(
          { error: "No WebAuthn challenge found. Please request a new challenge." },
          { status: 400 },
        );
      }

      // Clear the challenge cookie after use
      cookies.delete("webauthn-challenge", { path: "/" });

      const verificationResult = await WebAuthnService.verifyAuthentication(
        body.credential,
        challengeFromSession,
        url,
      );

      if (!verificationResult.verified) {
        // Record failed passkey attempt
        await challengeThrottleService.recordFailedAttempt(body.email, "passkey");
        return json({ error: "Invalid WebAuthn credential" }, { status: 401 });
      }

      // Verify that the credential belongs to the user
      if (verificationResult.userId !== user.id) {
        return json({ error: "WebAuthn credential does not belong to this user" }, { status: 401 });
      }

<<<<<<< HEAD
      // Update the counter to prevent replay attacks
      if (verificationResult.newCounter && verificationResult.passkeyId) {
        await WebAuthnService.updatePasskeyCounter(
          verificationResult.passkeyId,
          verificationResult.newCounter,
        );
        passkeyId = verificationResult.passkeyId;
      }

      logger.debug("WebAuthn authentication successful", { userId: user.id, passkeyId });
=======
      logger.debug("WebAuthn authentication successful", { userId: user.id });

      // Clear throttle on successful authentication
      await challengeThrottleService.clearThrottle(body.email, "passkey");
>>>>>>> b81706a8
    }

    const sessionData = await SessionService.createSession(
      user.id,
      ipAddress,
      userAgent || undefined,
      passkeyId,
    );

    // Set HTTP-only cookie for access token
    cookies.set("access_token", sessionData.accessToken, {
      httpOnly: true,
      secure: true,
      sameSite: "strict",
      path: "/",
      maxAge: 60 * 60 * 24 * 7, // 7 days
    });

    logger.info("Login successful", {
      userId: sessionData.user.id,
      email: sessionData.user.email,
      role: sessionData.user.role,
      authMethod: body.passphrase ? "passphrase" : "webauthn",
    });

    return json({
      message: "Login successful",
      user: {
        id: sessionData.user.id,
        email: sessionData.user.email,
        name: sessionData.user.name,
        role: sessionData.user.role,
        tenantId: sessionData.user.tenantId,
      },
      expiresAt: sessionData.expiresAt.toISOString(),
    });
  } catch (error) {
    logger.error("Login error:", { error: String(error) });

    if (error instanceof ValidationError) {
      return json({ error: error.message }, { status: 400 });
    }

    return json({ error: "Authentication failed" }, { status: 401 });
  }
};<|MERGE_RESOLUTION|>--- conflicted
+++ resolved
@@ -260,23 +260,10 @@
         return json({ error: "WebAuthn credential does not belong to this user" }, { status: 401 });
       }
 
-<<<<<<< HEAD
-      // Update the counter to prevent replay attacks
-      if (verificationResult.newCounter && verificationResult.passkeyId) {
-        await WebAuthnService.updatePasskeyCounter(
-          verificationResult.passkeyId,
-          verificationResult.newCounter,
-        );
-        passkeyId = verificationResult.passkeyId;
-      }
-
-      logger.debug("WebAuthn authentication successful", { userId: user.id, passkeyId });
-=======
       logger.debug("WebAuthn authentication successful", { userId: user.id });
 
       // Clear throttle on successful authentication
       await challengeThrottleService.clearThrottle(body.email, "passkey");
->>>>>>> b81706a8
     }
 
     const sessionData = await SessionService.createSession(
