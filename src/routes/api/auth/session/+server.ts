--- conflicted
+++ resolved
@@ -75,23 +75,6 @@
 
     logger.debug("Session check", { userId: locals.user.userId });
 
-<<<<<<< HEAD
-		return json({
-			authenticated: true,
-			user: {
-				id: locals.user.userId,
-				email: locals.user.email,
-				name: locals.user.name,
-				role: locals.user.role,
-				tenantId: locals.user.tenantId
-			},
-			expiresAt: new Date(locals.user.tokenValidUntil?.valueOf() ?? 0).toISOString()
-		});
-	} catch (error) {
-		logger.error("Session check error:", { error: String(error) });
-		return json({ error: "Internal server error" }, { status: 500 });
-	}
-=======
     return json({
       authenticated: true,
       user: {
@@ -107,5 +90,4 @@
     logger.error("Session check error:", { error: String(error) });
     return json({ error: "Internal server error" }, { status: 500 });
   }
->>>>>>> 1d4d8b88
 };