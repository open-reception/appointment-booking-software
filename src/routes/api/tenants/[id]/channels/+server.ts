import { json } from "@sveltejs/kit";
import { ChannelService } from "$lib/server/services/channel-service";
import { ValidationError, NotFoundError } from "$lib/server/utils/errors";
import type { RequestHandler } from "@sveltejs/kit";
import { registerOpenAPIRoute } from "$lib/server/openapi";
import logger from "$lib/logger";
import { checkPermission } from "$lib/server/utils/permissions";

// Register OpenAPI documentation for POST
registerOpenAPIRoute("/tenants/{id}/channels", "POST", {
  summary: "Create a new channel",
  description:
    "Creates a new channel for a specific tenant. Only global admins and tenant admins can create channels.",
  tags: ["Channels"],
  parameters: [
    {
      name: "id",
      in: "path",
      required: true,
      schema: { type: "string", format: "uuid" },
      description: "Tenant ID",
    },
  ],
  requestBody: {
    description: "Channel creation data",
    content: {
      "application/json": {
        schema: {
          type: "object",
          properties: {
            names: {
              type: "array",
              items: { type: "string", minLength: 1, maxLength: 100 },
              description: "Channel names (one per language)",
              example: ["Support", "Unterstützung"],
            },
            color: {
              type: "string",
              description: "Channel color (optional, will be auto-assigned if not provided)",
              example: "#FF0000",
            },
            descriptions: {
              type: "array",
              items: { type: "string" },
              description: "Channel descriptions (optional, one per language)",
              example: ["Customer support channel", "Kundensupport-Kanal"],
            },
            languages: {
              type: "array",
              items: { type: "string", minLength: 2, maxLength: 5 },
              description: "Supported languages",
              example: ["en", "de"],
            },
            isPublic: {
              type: "boolean",
              description: "Whether the channel is publicly visible",
              example: true,
            },
            requiresConfirmation: {
              type: "boolean",
              description: "Whether appointments require confirmation",
              example: false,
            },
            agentIds: {
              type: "array",
              items: { type: "string", format: "uuid" },
              description: "IDs of agents to assign to this channel",
              example: ["01234567-89ab-cdef-0123-456789abcdef"],
            },
            slotTemplates: {
              type: "array",
              items: {
                type: "object",
                properties: {
                  name: {
                    type: "string",
                    minLength: 1,
                    maxLength: 100,
                    description: "Template name",
                  },
                  weekdays: { type: "number", description: "Weekdays bitmask" },
                  from: { type: "string", description: "Start time ((HH:MM))" },
                  to: { type: "string", description: "End time (HH:MM)" },
                  duration: { type: "number", description: "Slot duration in minutes" },
                },
                required: ["name", "from", "to", "duration"],
              },
              description: "Slot templates for the channel",
            },
          },
          required: ["names", "languages"],
        },
      },
    },
  },
  responses: {
    "201": {
      description: "Channel created successfully",
      content: {
        "application/json": {
          schema: {
            type: "object",
            properties: {
              message: { type: "string", description: "Success message" },
              channel: {
                type: "object",
                properties: {
                  id: { type: "string", format: "uuid", description: "Channel ID" },
                  names: { type: "array", items: { type: "string" }, description: "Channel names" },
                  color: { type: "string", description: "Channel color" },
                  descriptions: {
                    type: "array",
                    items: { type: "string" },
                    description: "Channel descriptions",
                  },
                  languages: {
                    type: "array",
                    items: { type: "string" },
                    description: "Supported languages",
                  },
                  isPublic: { type: "boolean", description: "Public visibility" },
                  requiresConfirmation: { type: "boolean", description: "Requires confirmation" },
                  agents: {
                    type: "array",
                    items: {
                      type: "object",
                      properties: {
                        id: { type: "string", format: "uuid" },
                        name: { type: "string" },
                        description: { type: "string" },
                        logo: { type: "string", format: "byte" },
                      },
                    },
                  },
                  slotTemplates: {
                    type: "array",
                    items: {
                      type: "object",
                      properties: {
                        id: { type: "string", format: "uuid" },
                        weekdays: { type: "number" },
                        from: { type: "string" },
                        to: { type: "string" },
                        duration: { type: "number" },
                      },
                    },
                  },
                },
                required: ["id", "names", "languages", "agents", "slotTemplates"],
              },
            },
            required: ["message", "channel"],
          },
        },
      },
    },
    "400": {
      description: "Invalid input data",
      content: {
        "application/json": {
          schema: { $ref: "#/components/schemas/Error" },
        },
      },
    },
    "401": {
      description: "Authentication required",
      content: {
        "application/json": {
          schema: { $ref: "#/components/schemas/Error" },
        },
      },
    },
    "403": {
      description: "Insufficient permissions",
      content: {
        "application/json": {
          schema: { $ref: "#/components/schemas/Error" },
        },
      },
    },
    "404": {
      description: "Tenant not found",
      content: {
        "application/json": {
          schema: { $ref: "#/components/schemas/Error" },
        },
      },
    },
    "500": {
      description: "Internal server error",
      content: {
        "application/json": {
          schema: { $ref: "#/components/schemas/Error" },
        },
      },
    },
  },
});

// Register OpenAPI documentation for GET
registerOpenAPIRoute("/tenants/{id}/channels", "GET", {
  summary: "List all channels",
  description:
    "Retrieves all channels for a specific tenant with their agents and slot templates. Only global admins and tenant admins can view channels.",
  tags: ["Channels"],
  parameters: [
    {
      name: "id",
      in: "path",
      required: true,
      schema: { type: "string", format: "uuid" },
      description: "Tenant ID",
    },
  ],
  responses: {
    "200": {
      description: "Channels retrieved successfully",
      content: {
        "application/json": {
          schema: {
            type: "object",
            properties: {
              channels: {
                type: "array",
                items: {
                  type: "object",
                  properties: {
                    id: { type: "string", format: "uuid", description: "Channel ID" },
                    names: {
                      type: "array",
                      items: { type: "string" },
                      description: "Channel names",
                    },
                    color: { type: "string", description: "Channel color" },
                    descriptions: {
                      type: "array",
                      items: { type: "string" },
                      description: "Channel descriptions",
                    },
                    languages: {
                      type: "array",
                      items: { type: "string" },
                      description: "Supported languages",
                    },
                    isPublic: { type: "boolean", description: "Public visibility" },
                    requiresConfirmation: { type: "boolean", description: "Requires confirmation" },
                    agents: {
                      type: "array",
                      items: {
                        type: "object",
                        properties: {
                          id: { type: "string", format: "uuid" },
                          name: { type: "string" },
                          description: { type: "string" },
                          logo: { type: "string", format: "byte" },
                        },
                      },
                    },
                    slotTemplates: {
                      type: "array",
                      items: {
                        type: "object",
                        properties: {
                          id: { type: "string", format: "uuid" },
                          weekdays: { type: "number" },
                          from: { type: "string" },
                          to: { type: "string" },
                          duration: { type: "number" },
                        },
                      },
                    },
                  },
                  required: ["id", "names", "languages", "agents", "slotTemplates"],
                },
              },
            },
            required: ["channels"],
          },
        },
      },
    },
    "401": {
      description: "Authentication required",
      content: {
        "application/json": {
          schema: { $ref: "#/components/schemas/Error" },
        },
      },
    },
    "403": {
      description: "Insufficient permissions",
      content: {
        "application/json": {
          schema: { $ref: "#/components/schemas/Error" },
        },
      },
    },
    "404": {
      description: "Tenant not found",
      content: {
        "application/json": {
          schema: { $ref: "#/components/schemas/Error" },
        },
      },
    },
    "500": {
      description: "Internal server error",
      content: {
        "application/json": {
          schema: { $ref: "#/components/schemas/Error" },
        },
      },
    },
  },
});

export const POST: RequestHandler = async ({ params, request, locals }) => {
  const log = logger.setContext("API");

  try {
    const tenantId = params.id;

<<<<<<< HEAD
		if (!tenantId) {
			return json({ error: "No tenant id given" }, { status: 400 });
		}

		const error = checkPermission(locals, tenantId, true);
		if (error) {
			return error;
		}
=======
    // Check if user is authenticated
    if (!locals.user) {
      return json({ error: "Authentication required" }, { status: 401 });
    }

    if (!tenantId) {
      return json({ error: "No tenant id given" }, { status: 400 });
    }

    // Authorization check: Only global admins and tenant admins can create channels
    if (locals.user.role === "GLOBAL_ADMIN") {
      // Global admin can create channels for any tenant
    } else if (locals.user.role === "TENANT_ADMIN" && locals.user.tenantId === tenantId) {
      // Tenant admin can create channels for their own tenant
    } else {
      return json({ error: "Insufficient permissions" }, { status: 403 });
    }
>>>>>>> 1d4d8b88

    const body = await request.json();

<<<<<<< HEAD
		log.debug("Creating new channel", {
			tenantId,
			requestedBy: locals.user?.userId,
			channelNames: body.names,
			languages: body.languages
		});
=======
    log.debug("Creating new channel", {
      tenantId,
      requestedBy: locals.user.userId,
      channelNames: body.names,
      languages: body.languages,
    });
>>>>>>> 1d4d8b88

    const channelService = await ChannelService.forTenant(tenantId);
    const newChannel = await channelService.createChannel(body);

<<<<<<< HEAD
		log.debug("Channel created successfully", {
			tenantId,
			channelId: newChannel.id,
			requestedBy: locals.user?.userId
		});
=======
    log.debug("Channel created successfully", {
      tenantId,
      channelId: newChannel.id,
      requestedBy: locals.user.userId,
    });
>>>>>>> 1d4d8b88

    return json(
      {
        message: "Channel created successfully",
        channel: newChannel,
      },
      { status: 201 },
    );
  } catch (error) {
    log.error("Error creating channel:", JSON.stringify(error || "?"));

    if (error instanceof ValidationError) {
      return json({ error: error.message }, { status: 400 });
    }

    if (error instanceof NotFoundError) {
      return json({ error: "Tenant not found" }, { status: 404 });
    }

    return json({ error: "Internal server error" }, { status: 500 });
  }
};

export const GET: RequestHandler = async ({ params, locals }) => {
  const log = logger.setContext("API");

  try {
    const tenantId = params.id;

<<<<<<< HEAD
		if (!tenantId) {
			return json({ error: "No tenant id given" }, { status: 400 });
		}

		const error = checkPermission(locals, tenantId, true);
		if (error) {
			return error;
		}

		log.debug("Getting all channels", {
			tenantId,
			requestedBy: locals.user?.userId
		});
=======
    // Check if user is authenticated
    if (!locals.user) {
      return json({ error: "Authentication required" }, { status: 401 });
    }

    if (!tenantId) {
      return json({ error: "No tenant id given" }, { status: 400 });
    }

    // Authorization check: Only global admins and tenant admins can view channels
    if (locals.user.role === "GLOBAL_ADMIN") {
      // Global admin can view channels for any tenant
    } else if (locals.user.role === "TENANT_ADMIN" && locals.user.tenantId === tenantId) {
      // Tenant admin can view channels for their own tenant
    } else {
      return json({ error: "Insufficient permissions" }, { status: 403 });
    }

    log.debug("Getting all channels", {
      tenantId,
      requestedBy: locals.user.userId,
    });
>>>>>>> 1d4d8b88

    const channelService = await ChannelService.forTenant(tenantId);
    const channels = await channelService.getAllChannels();

<<<<<<< HEAD
		log.debug("Channels retrieved successfully", {
			tenantId,
			count: channels.length,
			requestedBy: locals.user?.userId
		});
=======
    log.debug("Channels retrieved successfully", {
      tenantId,
      count: channels.length,
      requestedBy: locals.user.userId,
    });
>>>>>>> 1d4d8b88

    return json({
      channels,
    });
  } catch (error) {
    log.error("Error getting channels:", JSON.stringify(error || "?"));

    if (error instanceof NotFoundError) {
      return json({ error: "Tenant not found" }, { status: 404 });
    }

    return json({ error: "Internal server error" }, { status: 500 });
  }
};<|MERGE_RESOLUTION|>--- conflicted
+++ resolved
@@ -320,69 +320,32 @@
   try {
     const tenantId = params.id;
 
-<<<<<<< HEAD
-		if (!tenantId) {
-			return json({ error: "No tenant id given" }, { status: 400 });
-		}
-
-		const error = checkPermission(locals, tenantId, true);
-		if (error) {
-			return error;
-		}
-=======
-    // Check if user is authenticated
-    if (!locals.user) {
-      return json({ error: "Authentication required" }, { status: 401 });
-    }
-
     if (!tenantId) {
       return json({ error: "No tenant id given" }, { status: 400 });
     }
 
-    // Authorization check: Only global admins and tenant admins can create channels
-    if (locals.user.role === "GLOBAL_ADMIN") {
-      // Global admin can create channels for any tenant
-    } else if (locals.user.role === "TENANT_ADMIN" && locals.user.tenantId === tenantId) {
-      // Tenant admin can create channels for their own tenant
-    } else {
-      return json({ error: "Insufficient permissions" }, { status: 403 });
-    }
->>>>>>> 1d4d8b88
+    const error = checkPermission(locals, tenantId, true);
+    if (error) {
+      return error;
+    }
 
     const body = await request.json();
 
-<<<<<<< HEAD
-		log.debug("Creating new channel", {
-			tenantId,
-			requestedBy: locals.user?.userId,
-			channelNames: body.names,
-			languages: body.languages
-		});
-=======
     log.debug("Creating new channel", {
       tenantId,
-      requestedBy: locals.user.userId,
+      requestedBy: locals.user?.userId,
       channelNames: body.names,
       languages: body.languages,
     });
->>>>>>> 1d4d8b88
 
     const channelService = await ChannelService.forTenant(tenantId);
     const newChannel = await channelService.createChannel(body);
 
-<<<<<<< HEAD
-		log.debug("Channel created successfully", {
-			tenantId,
-			channelId: newChannel.id,
-			requestedBy: locals.user?.userId
-		});
-=======
     log.debug("Channel created successfully", {
       tenantId,
       channelId: newChannel.id,
-      requestedBy: locals.user.userId,
+      requestedBy: locals.user?.userId,
     });
->>>>>>> 1d4d8b88
 
     return json(
       {
@@ -412,61 +375,28 @@
   try {
     const tenantId = params.id;
 
-<<<<<<< HEAD
-		if (!tenantId) {
-			return json({ error: "No tenant id given" }, { status: 400 });
-		}
-
-		const error = checkPermission(locals, tenantId, true);
-		if (error) {
-			return error;
-		}
-
-		log.debug("Getting all channels", {
-			tenantId,
-			requestedBy: locals.user?.userId
-		});
-=======
-    // Check if user is authenticated
-    if (!locals.user) {
-      return json({ error: "Authentication required" }, { status: 401 });
-    }
-
     if (!tenantId) {
       return json({ error: "No tenant id given" }, { status: 400 });
     }
 
-    // Authorization check: Only global admins and tenant admins can view channels
-    if (locals.user.role === "GLOBAL_ADMIN") {
-      // Global admin can view channels for any tenant
-    } else if (locals.user.role === "TENANT_ADMIN" && locals.user.tenantId === tenantId) {
-      // Tenant admin can view channels for their own tenant
-    } else {
-      return json({ error: "Insufficient permissions" }, { status: 403 });
+    const error = checkPermission(locals, tenantId, true);
+    if (error) {
+      return error;
     }
 
     log.debug("Getting all channels", {
       tenantId,
-      requestedBy: locals.user.userId,
+      requestedBy: locals.user?.userId,
     });
->>>>>>> 1d4d8b88
 
     const channelService = await ChannelService.forTenant(tenantId);
     const channels = await channelService.getAllChannels();
 
-<<<<<<< HEAD
-		log.debug("Channels retrieved successfully", {
-			tenantId,
-			count: channels.length,
-			requestedBy: locals.user?.userId
-		});
-=======
     log.debug("Channels retrieved successfully", {
       tenantId,
       count: channels.length,
-      requestedBy: locals.user.userId,
+      requestedBy: locals.user?.userId,
     });
->>>>>>> 1d4d8b88
 
     return json({
       channels,
