import { json } from "@sveltejs/kit";
import { ChannelService } from "$lib/server/services/channel-service";
import { ValidationError, NotFoundError } from "$lib/server/utils/errors";
import type { RequestHandler } from "@sveltejs/kit";
import { registerOpenAPIRoute } from "$lib/server/openapi";
import logger from "$lib/logger";
import { checkPermission } from "$lib/server/utils/permissions";

// Register OpenAPI documentation for GET
registerOpenAPIRoute("/tenants/{id}/channels/{channelId}", "GET", {
  summary: "Get channel details",
  description:
    "Retrieves detailed information about a specific channel including agents and slot templates. Only global admins and tenant admins can view channel details.",
  tags: ["Channels"],
  parameters: [
    {
      name: "id",
      in: "path",
      required: true,
      schema: { type: "string", format: "uuid" },
      description: "Tenant ID",
    },
    {
      name: "channelId",
      in: "path",
      required: true,
      schema: { type: "string", format: "uuid" },
      description: "Channel ID",
    },
  ],
  responses: {
    "200": {
      description: "Channel details retrieved successfully",
      content: {
        "application/json": {
          schema: {
            type: "object",
            properties: {
              channel: {
                type: "object",
                properties: {
                  id: { type: "string", format: "uuid", description: "Channel ID" },
                  names: { type: "array", items: { type: "string" }, description: "Channel names" },
                  color: { type: "string", description: "Channel color" },
                  descriptions: {
                    type: "array",
                    items: { type: "string" },
                    description: "Channel descriptions",
                  },
                  languages: {
                    type: "array",
                    items: { type: "string" },
                    description: "Supported languages",
                  },
                  isPublic: { type: "boolean", description: "Public visibility" },
                  requiresConfirmation: { type: "boolean", description: "Requires confirmation" },
                  agents: {
                    type: "array",
                    items: {
                      type: "object",
                      properties: {
                        id: { type: "string", format: "uuid" },
                        name: { type: "string" },
                        description: { type: "string" },
                        logo: { type: "string", format: "byte" },
                      },
                    },
                  },
                  slotTemplates: {
                    type: "array",
                    items: {
                      type: "object",
                      properties: {
                        id: { type: "string", format: "uuid" },
                        weekdays: { type: "number" },
                        from: { type: "string" },
                        to: { type: "string" },
                        duration: { type: "number" },
                      },
                    },
                  },
                },
                required: ["id", "names", "languages", "agents", "slotTemplates"],
              },
            },
            required: ["channel"],
          },
        },
      },
    },
    "401": {
      description: "Authentication required",
      content: {
        "application/json": {
          schema: { $ref: "#/components/schemas/Error" },
        },
      },
    },
    "403": {
      description: "Insufficient permissions",
      content: {
        "application/json": {
          schema: { $ref: "#/components/schemas/Error" },
        },
      },
    },
    "404": {
      description: "Channel or tenant not found",
      content: {
        "application/json": {
          schema: { $ref: "#/components/schemas/Error" },
        },
      },
    },
    "500": {
      description: "Internal server error",
      content: {
        "application/json": {
          schema: { $ref: "#/components/schemas/Error" },
        },
      },
    },
  },
});

// Register OpenAPI documentation for PUT
registerOpenAPIRoute("/tenants/{id}/channels/{channelId}", "PUT", {
  summary: "Update a channel",
  description:
    "Updates an existing channel for a specific tenant. Only global admins and tenant admins can update channels.",
  tags: ["Channels"],
  parameters: [
    {
      name: "id",
      in: "path",
      required: true,
      schema: { type: "string", format: "uuid" },
      description: "Tenant ID",
    },
    {
      name: "channelId",
      in: "path",
      required: true,
      schema: { type: "string", format: "uuid" },
      description: "Channel ID",
    },
  ],
  requestBody: {
    description: "Channel update data",
    content: {
      "application/json": {
        schema: {
          type: "object",
          properties: {
            names: {
              type: "array",
              items: { type: "string", minLength: 1, maxLength: 100 },
              description: "Channel names (one per language)",
              example: ["Updated Support", "Aktualisierte Unterstützung"],
            },
            color: {
              type: "string",
              description: "Channel color",
              example: "#00FF00",
            },
            descriptions: {
              type: "array",
              items: { type: "string" },
              description: "Channel descriptions (one per language)",
              example: ["Updated customer support channel", "Aktualisierter Kundensupport-Kanal"],
            },
            languages: {
              type: "array",
              items: { type: "string", minLength: 2, maxLength: 5 },
              description: "Supported languages",
              example: ["en", "de"],
            },
            isPublic: {
              type: "boolean",
              description: "Whether the channel is publicly visible",
              example: false,
            },
            requiresConfirmation: {
              type: "boolean",
              description: "Whether appointments require confirmation",
              example: true,
            },
            agentIds: {
              type: "array",
              items: { type: "string", format: "uuid" },
              description: "IDs of agents to assign to this channel",
              example: ["01234567-89ab-cdef-0123-456789abcdef"],
            },
            slotTemplates: {
              type: "array",
              items: {
                type: "object",
                properties: {
                  id: {
                    type: "string",
                    format: "uuid",
                    description: "Template ID (for existing templates)",
                  },
                  name: {
                    type: "string",
                    minLength: 1,
                    maxLength: 100,
                    description: "Template name",
                  },
                  weekdays: { type: "number", description: "Weekdays bitmask" },
                  from: { type: "string", description: "Start time (HH:MM)" },
                  to: { type: "string", description: "End time (HH:MM)" },
                  duration: { type: "number", description: "Slot duration in minutes" },
                },
                required: ["from", "to", "duration"],
              },
              description: "Slot templates for the channel",
            },
          },
        },
      },
    },
  },
  responses: {
    "200": {
      description: "Channel updated successfully",
      content: {
        "application/json": {
          schema: {
            type: "object",
            properties: {
              message: { type: "string", description: "Success message" },
              channel: {
                type: "object",
                properties: {
                  id: { type: "string", format: "uuid", description: "Channel ID" },
                  names: { type: "array", items: { type: "string" }, description: "Channel names" },
                  color: { type: "string", description: "Channel color" },
                  descriptions: {
                    type: "array",
                    items: { type: "string" },
                    description: "Channel descriptions",
                  },
                  languages: {
                    type: "array",
                    items: { type: "string" },
                    description: "Supported languages",
                  },
                  isPublic: { type: "boolean", description: "Public visibility" },
                  requiresConfirmation: { type: "boolean", description: "Requires confirmation" },
                  agents: {
                    type: "array",
                    items: {
                      type: "object",
                      properties: {
                        id: { type: "string", format: "uuid" },
                        name: { type: "string" },
                        description: { type: "string" },
                        logo: { type: "string", format: "byte" },
                      },
                    },
                  },
                  slotTemplates: {
                    type: "array",
                    items: {
                      type: "object",
                      properties: {
                        id: { type: "string", format: "uuid" },
                        weekdays: { type: "number" },
                        from: { type: "string" },
                        to: { type: "string" },
                        duration: { type: "number" },
                      },
                    },
                  },
                },
                required: ["id", "names", "languages", "agents", "slotTemplates"],
              },
            },
            required: ["message", "channel"],
          },
        },
      },
    },
    "400": {
      description: "Invalid input data",
      content: {
        "application/json": {
          schema: { $ref: "#/components/schemas/Error" },
        },
      },
    },
    "401": {
      description: "Authentication required",
      content: {
        "application/json": {
          schema: { $ref: "#/components/schemas/Error" },
        },
      },
    },
    "403": {
      description: "Insufficient permissions",
      content: {
        "application/json": {
          schema: { $ref: "#/components/schemas/Error" },
        },
      },
    },
    "404": {
      description: "Channel or tenant not found",
      content: {
        "application/json": {
          schema: { $ref: "#/components/schemas/Error" },
        },
      },
    },
    "500": {
      description: "Internal server error",
      content: {
        "application/json": {
          schema: { $ref: "#/components/schemas/Error" },
        },
      },
    },
  },
});

// Register OpenAPI documentation for DELETE
registerOpenAPIRoute("/tenants/{id}/channels/{channelId}", "DELETE", {
  summary: "Delete a channel",
  description:
    "Deletes an existing channel from a specific tenant. Only global admins and tenant admins can delete channels. This will also remove all agent assignments and slot templates that are not used by other channels.",
  tags: ["Channels"],
  parameters: [
    {
      name: "id",
      in: "path",
      required: true,
      schema: { type: "string", format: "uuid" },
      description: "Tenant ID",
    },
    {
      name: "channelId",
      in: "path",
      required: true,
      schema: { type: "string", format: "uuid" },
      description: "Channel ID",
    },
  ],
  responses: {
    "200": {
      description: "Channel deleted successfully",
      content: {
        "application/json": {
          schema: {
            type: "object",
            properties: {
              message: { type: "string", description: "Success message" },
            },
            required: ["message"],
          },
        },
      },
    },
    "401": {
      description: "Authentication required",
      content: {
        "application/json": {
          schema: { $ref: "#/components/schemas/Error" },
        },
      },
    },
    "403": {
      description: "Insufficient permissions",
      content: {
        "application/json": {
          schema: { $ref: "#/components/schemas/Error" },
        },
      },
    },
    "404": {
      description: "Channel or tenant not found",
      content: {
        "application/json": {
          schema: { $ref: "#/components/schemas/Error" },
        },
      },
    },
    "500": {
      description: "Internal server error",
      content: {
        "application/json": {
          schema: { $ref: "#/components/schemas/Error" },
        },
      },
    },
  },
});

export const GET: RequestHandler = async ({ params, locals }) => {
<<<<<<< HEAD
	const log = logger.setContext("API");

	try {
		const tenantId = params.id;
		const channelId = params.channelId;

		if (!tenantId || !channelId) {
			return json({ error: "Missing tenant or channel ID" }, { status: 400 });
		}

		const error = checkPermission(locals, tenantId, true);
		if (error) {
			return error;
		}

		log.debug("Getting channel details", {
			tenantId,
			channelId,
			requestedBy: locals.user?.userId
		});

		const channelService = await ChannelService.forTenant(tenantId);
		const channel = await channelService.getChannelById(channelId);

		if (!channel) {
			return json({ error: "Channel not found" }, { status: 404 });
		}

		log.debug("Channel details retrieved successfully", {
			tenantId,
			channelId,
			requestedBy: locals.user?.userId
		});

		return json({
			channel
		});
	} catch (error) {
		log.error("Error getting channel details:", JSON.stringify(error || "?"));

		if (error instanceof NotFoundError) {
			return json({ error: "Channel not found" }, { status: 404 });
		}

		return json({ error: "Internal server error" }, { status: 500 });
	}
};

export const PUT: RequestHandler = async ({ params, request, locals }) => {
	const log = logger.setContext("API");

	try {
		const tenantId = params.id;
		const channelId = params.channelId;

		if (!tenantId || !channelId) {
			return json({ error: "Missing tenant or channel ID" }, { status: 400 });
		}

		const error = checkPermission(locals, tenantId, true);
		if (error) {
			return error;
		}

		const body = await request.json();

		log.debug("Updating channel", {
			tenantId,
			channelId,
			requestedBy: locals.user?.userId,
			updateFields: Object.keys(body)
		});

		const channelService = await ChannelService.forTenant(tenantId);
		const updatedChannel = await channelService.updateChannel(channelId, body);

		log.debug("Channel updated successfully", {
			tenantId,
			channelId,
			requestedBy: locals.user?.userId
		});

		return json({
			message: "Channel updated successfully",
			channel: updatedChannel
		});
	} catch (error) {
		log.error("Error updating channel:", JSON.stringify(error || "?"));

		if (error instanceof ValidationError) {
			return json({ error: error.message }, { status: 400 });
		}

		if (error instanceof NotFoundError) {
			return json({ error: "Channel not found" }, { status: 404 });
		}

		return json({ error: "Internal server error" }, { status: 500 });
	}
};

export const DELETE: RequestHandler = async ({ params, locals }) => {
	const log = logger.setContext("API");

	try {
		const tenantId = params.id;
		const channelId = params.channelId;

		if (!tenantId || !channelId) {
			return json({ error: "Missing tenant or channel ID" }, { status: 400 });
		}

		const error = checkPermission(locals, tenantId, true);
		if (error) {
			return error;
		}

		log.debug("Deleting channel", {
			tenantId,
			channelId,
			requestedBy: locals.user?.userId
		});

		const channelService = await ChannelService.forTenant(tenantId);
		const deleted = await channelService.deleteChannel(channelId);

		if (!deleted) {
			return json({ error: "Channel not found" }, { status: 404 });
		}

		log.debug("Channel deleted successfully", {
			tenantId,
			channelId,
			requestedBy: locals.user?.userId
		});

		return json({
			message: "Channel deleted successfully"
		});
	} catch (error) {
		log.error("Error deleting channel:", JSON.stringify(error || "?"));

		if (error instanceof NotFoundError) {
			return json({ error: "Channel not found" }, { status: 404 });
		}

		return json({ error: "Internal server error" }, { status: 500 });
	}
=======
  const log = logger.setContext("API");

  try {
    const tenantId = params.id;
    const channelId = params.channelId;

    // Check if user is authenticated
    if (!locals.user) {
      return json({ error: "Authentication required" }, { status: 401 });
    }

    if (!tenantId || !channelId) {
      return json({ error: "Missing tenant or channel ID" }, { status: 400 });
    }

    // Authorization check: Only global admins and tenant admins can view channel details
    if (locals.user.role === "GLOBAL_ADMIN") {
      // Global admin can view channels for any tenant
    } else if (locals.user.role === "TENANT_ADMIN" && locals.user.tenantId === tenantId) {
      // Tenant admin can view channels for their own tenant
    } else {
      return json({ error: "Insufficient permissions" }, { status: 403 });
    }

    log.debug("Getting channel details", {
      tenantId,
      channelId,
      requestedBy: locals.user.userId,
    });

    const channelService = await ChannelService.forTenant(tenantId);
    const channel = await channelService.getChannelById(channelId);

    if (!channel) {
      return json({ error: "Channel not found" }, { status: 404 });
    }

    log.debug("Channel details retrieved successfully", {
      tenantId,
      channelId,
      requestedBy: locals.user.userId,
    });

    return json({
      channel,
    });
  } catch (error) {
    log.error("Error getting channel details:", JSON.stringify(error || "?"));

    if (error instanceof NotFoundError) {
      return json({ error: "Channel not found" }, { status: 404 });
    }

    return json({ error: "Internal server error" }, { status: 500 });
  }
};

export const PUT: RequestHandler = async ({ params, request, locals }) => {
  const log = logger.setContext("API");

  try {
    const tenantId = params.id;
    const channelId = params.channelId;

    // Check if user is authenticated
    if (!locals.user) {
      return json({ error: "Authentication required" }, { status: 401 });
    }

    if (!tenantId || !channelId) {
      return json({ error: "Missing tenant or channel ID" }, { status: 400 });
    }

    // Authorization check: Only global admins and tenant admins can update channels
    if (locals.user.role === "GLOBAL_ADMIN") {
      // Global admin can update channels for any tenant
    } else if (locals.user.role === "TENANT_ADMIN" && locals.user.tenantId === tenantId) {
      // Tenant admin can update channels for their own tenant
    } else {
      return json({ error: "Insufficient permissions" }, { status: 403 });
    }

    const body = await request.json();

    log.debug("Updating channel", {
      tenantId,
      channelId,
      requestedBy: locals.user.userId,
      updateFields: Object.keys(body),
    });

    const channelService = await ChannelService.forTenant(tenantId);
    const updatedChannel = await channelService.updateChannel(channelId, body);

    log.debug("Channel updated successfully", {
      tenantId,
      channelId,
      requestedBy: locals.user.userId,
    });

    return json({
      message: "Channel updated successfully",
      channel: updatedChannel,
    });
  } catch (error) {
    log.error("Error updating channel:", JSON.stringify(error || "?"));

    if (error instanceof ValidationError) {
      return json({ error: error.message }, { status: 400 });
    }

    if (error instanceof NotFoundError) {
      return json({ error: "Channel not found" }, { status: 404 });
    }

    return json({ error: "Internal server error" }, { status: 500 });
  }
};

export const DELETE: RequestHandler = async ({ params, locals }) => {
  const log = logger.setContext("API");

  try {
    const tenantId = params.id;
    const channelId = params.channelId;

    // Check if user is authenticated
    if (!locals.user) {
      return json({ error: "Authentication required" }, { status: 401 });
    }

    if (!tenantId || !channelId) {
      return json({ error: "Missing tenant or channel ID" }, { status: 400 });
    }

    // Authorization check: Only global admins and tenant admins can delete channels
    if (locals.user.role === "GLOBAL_ADMIN") {
      // Global admin can delete channels for any tenant
    } else if (locals.user.role === "TENANT_ADMIN" && locals.user.tenantId === tenantId) {
      // Tenant admin can delete channels for their own tenant
    } else {
      return json({ error: "Insufficient permissions" }, { status: 403 });
    }

    log.debug("Deleting channel", {
      tenantId,
      channelId,
      requestedBy: locals.user.userId,
    });

    const channelService = await ChannelService.forTenant(tenantId);
    const deleted = await channelService.deleteChannel(channelId);

    if (!deleted) {
      return json({ error: "Channel not found" }, { status: 404 });
    }

    log.debug("Channel deleted successfully", {
      tenantId,
      channelId,
      requestedBy: locals.user.userId,
    });

    return json({
      message: "Channel deleted successfully",
    });
  } catch (error) {
    log.error("Error deleting channel:", JSON.stringify(error || "?"));

    if (error instanceof NotFoundError) {
      return json({ error: "Channel not found" }, { status: 404 });
    }

    return json({ error: "Internal server error" }, { status: 500 });
  }
>>>>>>> 1d4d8b88
};<|MERGE_RESOLUTION|>--- conflicted
+++ resolved
@@ -398,184 +398,25 @@
 });
 
 export const GET: RequestHandler = async ({ params, locals }) => {
-<<<<<<< HEAD
-	const log = logger.setContext("API");
-
-	try {
-		const tenantId = params.id;
-		const channelId = params.channelId;
-
-		if (!tenantId || !channelId) {
-			return json({ error: "Missing tenant or channel ID" }, { status: 400 });
-		}
-
-		const error = checkPermission(locals, tenantId, true);
-		if (error) {
-			return error;
-		}
-
-		log.debug("Getting channel details", {
-			tenantId,
-			channelId,
-			requestedBy: locals.user?.userId
-		});
-
-		const channelService = await ChannelService.forTenant(tenantId);
-		const channel = await channelService.getChannelById(channelId);
-
-		if (!channel) {
-			return json({ error: "Channel not found" }, { status: 404 });
-		}
-
-		log.debug("Channel details retrieved successfully", {
-			tenantId,
-			channelId,
-			requestedBy: locals.user?.userId
-		});
-
-		return json({
-			channel
-		});
-	} catch (error) {
-		log.error("Error getting channel details:", JSON.stringify(error || "?"));
-
-		if (error instanceof NotFoundError) {
-			return json({ error: "Channel not found" }, { status: 404 });
-		}
-
-		return json({ error: "Internal server error" }, { status: 500 });
-	}
-};
-
-export const PUT: RequestHandler = async ({ params, request, locals }) => {
-	const log = logger.setContext("API");
-
-	try {
-		const tenantId = params.id;
-		const channelId = params.channelId;
-
-		if (!tenantId || !channelId) {
-			return json({ error: "Missing tenant or channel ID" }, { status: 400 });
-		}
-
-		const error = checkPermission(locals, tenantId, true);
-		if (error) {
-			return error;
-		}
-
-		const body = await request.json();
-
-		log.debug("Updating channel", {
-			tenantId,
-			channelId,
-			requestedBy: locals.user?.userId,
-			updateFields: Object.keys(body)
-		});
-
-		const channelService = await ChannelService.forTenant(tenantId);
-		const updatedChannel = await channelService.updateChannel(channelId, body);
-
-		log.debug("Channel updated successfully", {
-			tenantId,
-			channelId,
-			requestedBy: locals.user?.userId
-		});
-
-		return json({
-			message: "Channel updated successfully",
-			channel: updatedChannel
-		});
-	} catch (error) {
-		log.error("Error updating channel:", JSON.stringify(error || "?"));
-
-		if (error instanceof ValidationError) {
-			return json({ error: error.message }, { status: 400 });
-		}
-
-		if (error instanceof NotFoundError) {
-			return json({ error: "Channel not found" }, { status: 404 });
-		}
-
-		return json({ error: "Internal server error" }, { status: 500 });
-	}
-};
-
-export const DELETE: RequestHandler = async ({ params, locals }) => {
-	const log = logger.setContext("API");
-
-	try {
-		const tenantId = params.id;
-		const channelId = params.channelId;
-
-		if (!tenantId || !channelId) {
-			return json({ error: "Missing tenant or channel ID" }, { status: 400 });
-		}
-
-		const error = checkPermission(locals, tenantId, true);
-		if (error) {
-			return error;
-		}
-
-		log.debug("Deleting channel", {
-			tenantId,
-			channelId,
-			requestedBy: locals.user?.userId
-		});
-
-		const channelService = await ChannelService.forTenant(tenantId);
-		const deleted = await channelService.deleteChannel(channelId);
-
-		if (!deleted) {
-			return json({ error: "Channel not found" }, { status: 404 });
-		}
-
-		log.debug("Channel deleted successfully", {
-			tenantId,
-			channelId,
-			requestedBy: locals.user?.userId
-		});
-
-		return json({
-			message: "Channel deleted successfully"
-		});
-	} catch (error) {
-		log.error("Error deleting channel:", JSON.stringify(error || "?"));
-
-		if (error instanceof NotFoundError) {
-			return json({ error: "Channel not found" }, { status: 404 });
-		}
-
-		return json({ error: "Internal server error" }, { status: 500 });
-	}
-=======
   const log = logger.setContext("API");
 
   try {
     const tenantId = params.id;
     const channelId = params.channelId;
 
-    // Check if user is authenticated
-    if (!locals.user) {
-      return json({ error: "Authentication required" }, { status: 401 });
-    }
-
     if (!tenantId || !channelId) {
       return json({ error: "Missing tenant or channel ID" }, { status: 400 });
     }
 
-    // Authorization check: Only global admins and tenant admins can view channel details
-    if (locals.user.role === "GLOBAL_ADMIN") {
-      // Global admin can view channels for any tenant
-    } else if (locals.user.role === "TENANT_ADMIN" && locals.user.tenantId === tenantId) {
-      // Tenant admin can view channels for their own tenant
-    } else {
-      return json({ error: "Insufficient permissions" }, { status: 403 });
+    const error = checkPermission(locals, tenantId, true);
+    if (error) {
+      return error;
     }
 
     log.debug("Getting channel details", {
       tenantId,
       channelId,
-      requestedBy: locals.user.userId,
+      requestedBy: locals.user?.userId,
     });
 
     const channelService = await ChannelService.forTenant(tenantId);
@@ -588,7 +429,7 @@
     log.debug("Channel details retrieved successfully", {
       tenantId,
       channelId,
-      requestedBy: locals.user.userId,
+      requestedBy: locals.user?.userId,
     });
 
     return json({
@@ -612,22 +453,13 @@
     const tenantId = params.id;
     const channelId = params.channelId;
 
-    // Check if user is authenticated
-    if (!locals.user) {
-      return json({ error: "Authentication required" }, { status: 401 });
-    }
-
     if (!tenantId || !channelId) {
       return json({ error: "Missing tenant or channel ID" }, { status: 400 });
     }
 
-    // Authorization check: Only global admins and tenant admins can update channels
-    if (locals.user.role === "GLOBAL_ADMIN") {
-      // Global admin can update channels for any tenant
-    } else if (locals.user.role === "TENANT_ADMIN" && locals.user.tenantId === tenantId) {
-      // Tenant admin can update channels for their own tenant
-    } else {
-      return json({ error: "Insufficient permissions" }, { status: 403 });
+    const error = checkPermission(locals, tenantId, true);
+    if (error) {
+      return error;
     }
 
     const body = await request.json();
@@ -635,7 +467,7 @@
     log.debug("Updating channel", {
       tenantId,
       channelId,
-      requestedBy: locals.user.userId,
+      requestedBy: locals.user?.userId,
       updateFields: Object.keys(body),
     });
 
@@ -645,7 +477,7 @@
     log.debug("Channel updated successfully", {
       tenantId,
       channelId,
-      requestedBy: locals.user.userId,
+      requestedBy: locals.user?.userId,
     });
 
     return json({
@@ -674,28 +506,19 @@
     const tenantId = params.id;
     const channelId = params.channelId;
 
-    // Check if user is authenticated
-    if (!locals.user) {
-      return json({ error: "Authentication required" }, { status: 401 });
-    }
-
     if (!tenantId || !channelId) {
       return json({ error: "Missing tenant or channel ID" }, { status: 400 });
     }
 
-    // Authorization check: Only global admins and tenant admins can delete channels
-    if (locals.user.role === "GLOBAL_ADMIN") {
-      // Global admin can delete channels for any tenant
-    } else if (locals.user.role === "TENANT_ADMIN" && locals.user.tenantId === tenantId) {
-      // Tenant admin can delete channels for their own tenant
-    } else {
-      return json({ error: "Insufficient permissions" }, { status: 403 });
+    const error = checkPermission(locals, tenantId, true);
+    if (error) {
+      return error;
     }
 
     log.debug("Deleting channel", {
       tenantId,
       channelId,
-      requestedBy: locals.user.userId,
+      requestedBy: locals.user?.userId,
     });
 
     const channelService = await ChannelService.forTenant(tenantId);
@@ -708,7 +531,7 @@
     log.debug("Channel deleted successfully", {
       tenantId,
       channelId,
-      requestedBy: locals.user.userId,
+      requestedBy: locals.user?.userId,
     });
 
     return json({
@@ -723,5 +546,4 @@
 
     return json({ error: "Internal server error" }, { status: 500 });
   }
->>>>>>> 1d4d8b88
 };