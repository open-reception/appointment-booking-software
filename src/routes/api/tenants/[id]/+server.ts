--- conflicted
+++ resolved
@@ -5,11 +5,8 @@
 import type { RequestHandler } from "@sveltejs/kit";
 import { registerOpenAPIRoute } from "$lib/server/openapi";
 import logger from "$lib/logger";
-<<<<<<< HEAD
 import { checkPermission } from "$lib/server/utils/permissions";
-=======
 import { ERRORS } from "$lib/errors";
->>>>>>> fd8990e2
 
 // Register OpenAPI documentation for PUT
 registerOpenAPIRoute("/tenants/{id}", "PUT", {
