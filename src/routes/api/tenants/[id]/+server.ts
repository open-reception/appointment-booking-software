--- conflicted
+++ resolved
@@ -228,13 +228,8 @@
   },
 });
 
-<<<<<<< HEAD
 export const PUT: RequestHandler = async ({ locals, params, request }) => {
-	const log = logger.setContext("API");
-=======
-export const PUT: RequestHandler = async ({ params, request }) => {
   const log = logger.setContext("API");
->>>>>>> 1d4d8b88
 
   try {
     const tenantId = params.id;
@@ -249,18 +244,13 @@
       return json({ error: "No tenant id given" }, { status: 400 });
     }
 
-<<<<<<< HEAD
-		const error = checkPermission(locals, tenantId, true);
-		if (error) {
-			return error;
-		}
-
-		const tenantService = await TenantAdminService.getTenantById(tenantId);
-		const updatedTenant = await tenantService.updateTenantData(body);
-=======
+    const error = checkPermission(locals, tenantId, true);
+    if (error) {
+      return error;
+    }
+
     const tenantService = await TenantAdminService.getTenantById(tenantId);
     const updatedTenant = await tenantService.updateTenantData(body);
->>>>>>> 1d4d8b88
 
     log.debug("Tenant metadata updated successfully", {
       tenantId,
@@ -297,44 +287,19 @@
   try {
     const tenantId = params.id;
 
-<<<<<<< HEAD
-		if (!tenantId) {
-			return json({ error: "No tenant id given" }, { status: 400 });
-		}
-
-		log.debug("Getting tenant details", {
-			tenantId,
-			requestedBy: locals.user?.userId
-		});
-
-		const error = checkPermission(locals, tenantId, true);
-		if (error) {
-			return error;
-		}
-=======
-    // Check if user is authenticated
-    if (!locals.user) {
-      return json({ error: "Authentication required" }, { status: 401 });
-    }
-
     if (!tenantId) {
       return json({ error: "No tenant id given" }, { status: 400 });
     }
 
     log.debug("Getting tenant details", {
       tenantId,
-      requestedBy: locals.user.userId,
-    });
-
-    // Authorization check: Global admins can access any tenant, tenant admins only their own
-    if (locals.user.role === "GLOBAL_ADMIN") {
-      // Global admin can access any tenant
-    } else if (locals.user.role === "TENANT_ADMIN" && locals.user.tenantId === tenantId) {
-      // Tenant admin can access their own tenant
-    } else {
-      return json({ error: "Insufficient permissions" }, { status: 403 });
-    }
->>>>>>> 1d4d8b88
+      requestedBy: locals.user?.userId,
+    });
+
+    const error = checkPermission(locals, tenantId, true);
+    if (error) {
+      return error;
+    }
 
     const tenantService = await TenantAdminService.getTenantById(tenantId);
     const tenantData = tenantService.tenantData;
@@ -343,17 +308,10 @@
       return json({ error: "Tenant not found" }, { status: 404 });
     }
 
-<<<<<<< HEAD
-		log.debug("Tenant details retrieved successfully", {
-			tenantId,
-			requestedBy: locals.user?.userId
-		});
-=======
     log.debug("Tenant details retrieved successfully", {
       tenantId,
-      requestedBy: locals.user.userId,
-    });
->>>>>>> 1d4d8b88
+      requestedBy: locals.user?.userId,
+    });
 
     return json({
       tenant: tenantData,
