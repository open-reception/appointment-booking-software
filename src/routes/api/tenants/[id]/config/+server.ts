import { json } from "@sveltejs/kit";
import { TenantAdminService } from "$lib/server/services/tenant-admin-service";
import { ValidationError, NotFoundError } from "$lib/server/utils/errors";
import type { RequestHandler } from "@sveltejs/kit";
import { registerOpenAPIRoute } from "$lib/server/openapi";
import logger from "$lib/logger";
import { checkPermission } from "$lib/server/utils/permissions";

// Register OpenAPI documentation for GET
registerOpenAPIRoute("/tenants/{id}/config", "GET", {
  summary: "Get tenant configuration",
  description: "Returns the current configuration for a specific tenant",
  tags: ["Tenants", "Configuration"],
  parameters: [
    {
      name: "id",
      in: "path",
      required: true,
      schema: { type: "string" },
      description: "Tenant ID",
    },
  ],
  responses: {
    "200": {
      description: "Tenant configuration retrieved successfully",
      content: {
        "application/json": {
          schema: {
            type: "object",
            properties: {
              brandColor: { type: "string", description: "Brand color", example: "#E11E15" },
              defaultLanguage: {
                type: "string",
                description: "Default language code",
                example: "DE",
              },
              maxChannels: {
                type: "number",
                description: "Maximum channels (-1 for unlimited)",
                example: -1,
              },
              maxTeamMembers: {
                type: "number",
                description: "Maximum team members (-1 for unlimited)",
                example: -1,
              },
              autoDeleteDays: {
                type: "number",
                description: "Auto-delete data after days",
                example: 30,
              },
              requireEmail: {
                type: "boolean",
                description: "Require email for bookings",
                example: true,
              },
              requirePhone: {
                type: "boolean",
                description: "Require phone for bookings",
                example: false,
              },
            },
          },
        },
      },
    },
    "404": {
      description: "Tenant not found",
      content: {
        "application/json": {
          schema: { $ref: "#/components/schemas/Error" },
          example: { error: "Tenant not found" },
        },
      },
    },
    "500": {
      description: "Internal server error",
      content: {
        "application/json": {
          schema: { $ref: "#/components/schemas/Error" },
          example: { error: "Internal server error" },
        },
      },
    },
  },
});

// Register OpenAPI documentation for PUT
registerOpenAPIRoute("/tenants/{id}/config", "PUT", {
  summary: "Update tenant configuration",
  description: "Updates the configuration for a specific tenant",
  tags: ["Tenants", "Configuration"],
  parameters: [
    {
      name: "id",
      in: "path",
      required: true,
      schema: { type: "string" },
      description: "Tenant ID",
    },
  ],
  requestBody: {
    description: "Configuration updates",
    content: {
      "application/json": {
        schema: {
          type: "object",
          properties: {
            brandColor: { type: "string", description: "Brand color" },
            defaultLanguage: { type: "string", description: "Default language code" },
            maxChannels: { type: "number", description: "Maximum channels (-1 for unlimited)" },
            maxTeamMembers: {
              type: "number",
              description: "Maximum team members (-1 for unlimited)",
            },
            autoDeleteDays: { type: "number", description: "Auto-delete data after days" },
            requireEmail: { type: "boolean", description: "Require email for bookings" },
            requirePhone: { type: "boolean", description: "Require phone for bookings" },
          },
          additionalProperties: true,
        },
      },
    },
  },
  responses: {
    "200": {
      description: "Configuration updated successfully",
      content: {
        "application/json": {
          schema: {
            type: "object",
            properties: {
              message: { type: "string", description: "Success message" },
              updatedKeys: {
                type: "array",
                items: { type: "string" },
                description: "List of configuration keys that were updated",
              },
            },
            required: ["message", "updatedKeys"],
          },
          example: {
            message: "Configuration updated successfully",
            updatedKeys: ["brandColor", "requireEmail"],
          },
        },
      },
    },
    "400": {
      description: "Invalid input data",
      content: {
        "application/json": {
          schema: { $ref: "#/components/schemas/Error" },
          example: { error: "Invalid configuration data" },
        },
      },
    },
    "404": {
      description: "Tenant not found",
      content: {
        "application/json": {
          schema: { $ref: "#/components/schemas/Error" },
          example: { error: "Tenant not found" },
        },
      },
    },
    "500": {
      description: "Internal server error",
      content: {
        "application/json": {
          schema: { $ref: "#/components/schemas/Error" },
          example: { error: "Internal server error" },
        },
      },
    },
  },
});

<<<<<<< HEAD
export const GET: RequestHandler = async ({ locals, params }) => {
	const log = logger.setContext("API");
=======
export const GET: RequestHandler = async ({ params }) => {
  const log = logger.setContext("API");
>>>>>>> 1d4d8b88

  try {
    const tenantId = params.id;

    log.debug("Getting tenant configuration", { tenantId });

    if (!tenantId) {
      return json({ error: "No tenant id given" }, { status: 400 });
    }

<<<<<<< HEAD
		const error = checkPermission(locals, tenantId, true);
		if (error) {
			return error;
		}

		const tenantService = await TenantAdminService.getTenantById(tenantId);
		const config = await tenantService.configuration;
=======
    const tenantService = await TenantAdminService.getTenantById(tenantId);
    const config = await tenantService.configuration;
>>>>>>> 1d4d8b88

    log.debug("Tenant configuration retrieved successfully", {
      tenantId,
      configKeys: Object.keys(config),
    });

    return json(config);
  } catch (error) {
    log.error("Error getting tenant configuration:", JSON.stringify(error || "?"));

    if (error instanceof NotFoundError) {
      return json({ error: "Tenant not found" }, { status: 404 });
    }

    return json({ error: "Internal server error" }, { status: 500 });
  }
};

<<<<<<< HEAD
export const PUT: RequestHandler = async ({ locals, params, request }) => {
	const log = logger.setContext("API");

	try {
		const tenantId = params.id;
		const body = await request.json();

		log.debug("Updating tenant configuration", {
			tenantId,
			configKeys: Object.keys(body)
		});

		if (!tenantId) {
			return json({ error: "No tenant id given" }, { status: 400 });
		}

		const error = checkPermission(locals, tenantId, true);
		if (error) {
			return error;
		}

		const tenantService = await TenantAdminService.getTenantById(tenantId);
		await tenantService.updateTenantConfig(body);

		log.debug("Tenant configuration updated successfully", {
			tenantId,
			configKeys: Object.keys(body)
		});

		return json({
			message: "Configuration updated successfully",
			updatedKeys: Object.keys(body)
		});
	} catch (error) {
		log.error("Error updating tenant configuration:", JSON.stringify(error || "?"));

		if (error instanceof ValidationError) {
			return json({ error: error.message }, { status: 400 });
		}

		if (error instanceof NotFoundError) {
			return json({ error: "Tenant not found" }, { status: 404 });
		}

		return json({ error: "Internal server error" }, { status: 500 });
	}
=======
export const PUT: RequestHandler = async ({ params, request }) => {
  const log = logger.setContext("API");

  try {
    const tenantId = params.id;
    const body = await request.json();

    log.debug("Updating tenant configuration", {
      tenantId,
      configKeys: Object.keys(body),
    });

    if (!tenantId) {
      return json({ error: "No tenant id given" }, { status: 400 });
    }

    const tenantService = await TenantAdminService.getTenantById(tenantId);
    await tenantService.updateTenantConfig(body);

    log.debug("Tenant configuration updated successfully", {
      tenantId,
      configKeys: Object.keys(body),
    });

    return json({
      message: "Configuration updated successfully",
      updatedKeys: Object.keys(body),
    });
  } catch (error) {
    log.error("Error updating tenant configuration:", JSON.stringify(error || "?"));

    if (error instanceof ValidationError) {
      return json({ error: error.message }, { status: 400 });
    }

    if (error instanceof NotFoundError) {
      return json({ error: "Tenant not found" }, { status: 404 });
    }

    return json({ error: "Internal server error" }, { status: 500 });
  }
>>>>>>> 1d4d8b88
};<|MERGE_RESOLUTION|>--- conflicted
+++ resolved
@@ -176,13 +176,8 @@
   },
 });
 
-<<<<<<< HEAD
 export const GET: RequestHandler = async ({ locals, params }) => {
-	const log = logger.setContext("API");
-=======
-export const GET: RequestHandler = async ({ params }) => {
   const log = logger.setContext("API");
->>>>>>> 1d4d8b88
 
   try {
     const tenantId = params.id;
@@ -193,18 +188,13 @@
       return json({ error: "No tenant id given" }, { status: 400 });
     }
 
-<<<<<<< HEAD
-		const error = checkPermission(locals, tenantId, true);
-		if (error) {
-			return error;
-		}
-
-		const tenantService = await TenantAdminService.getTenantById(tenantId);
-		const config = await tenantService.configuration;
-=======
+    const error = checkPermission(locals, tenantId, true);
+    if (error) {
+      return error;
+    }
+
     const tenantService = await TenantAdminService.getTenantById(tenantId);
     const config = await tenantService.configuration;
->>>>>>> 1d4d8b88
 
     log.debug("Tenant configuration retrieved successfully", {
       tenantId,
@@ -223,55 +213,7 @@
   }
 };
 
-<<<<<<< HEAD
 export const PUT: RequestHandler = async ({ locals, params, request }) => {
-	const log = logger.setContext("API");
-
-	try {
-		const tenantId = params.id;
-		const body = await request.json();
-
-		log.debug("Updating tenant configuration", {
-			tenantId,
-			configKeys: Object.keys(body)
-		});
-
-		if (!tenantId) {
-			return json({ error: "No tenant id given" }, { status: 400 });
-		}
-
-		const error = checkPermission(locals, tenantId, true);
-		if (error) {
-			return error;
-		}
-
-		const tenantService = await TenantAdminService.getTenantById(tenantId);
-		await tenantService.updateTenantConfig(body);
-
-		log.debug("Tenant configuration updated successfully", {
-			tenantId,
-			configKeys: Object.keys(body)
-		});
-
-		return json({
-			message: "Configuration updated successfully",
-			updatedKeys: Object.keys(body)
-		});
-	} catch (error) {
-		log.error("Error updating tenant configuration:", JSON.stringify(error || "?"));
-
-		if (error instanceof ValidationError) {
-			return json({ error: error.message }, { status: 400 });
-		}
-
-		if (error instanceof NotFoundError) {
-			return json({ error: "Tenant not found" }, { status: 404 });
-		}
-
-		return json({ error: "Internal server error" }, { status: 500 });
-	}
-=======
-export const PUT: RequestHandler = async ({ params, request }) => {
   const log = logger.setContext("API");
 
   try {
@@ -287,6 +229,11 @@
       return json({ error: "No tenant id given" }, { status: 400 });
     }
 
+    const error = checkPermission(locals, tenantId, true);
+    if (error) {
+      return error;
+    }
+
     const tenantService = await TenantAdminService.getTenantById(tenantId);
     await tenantService.updateTenantConfig(body);
 
@@ -312,5 +259,4 @@
 
     return json({ error: "Internal server error" }, { status: 500 });
   }
->>>>>>> 1d4d8b88
 };