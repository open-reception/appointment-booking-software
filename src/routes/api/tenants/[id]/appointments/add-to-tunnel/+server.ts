import { json, type RequestHandler } from "@sveltejs/kit";
import { z } from "zod";
import { logger } from "$lib/logger";
import { getTenantDb } from "$lib/server/db";
import { clientAppointmentTunnel, appointment, channel } from "$lib/server/db/tenant-schema.js";
import type { AppointmentResponse } from "$lib/types/appointment";
import { and, eq } from "drizzle-orm";
import {
  ValidationError,
  InternalError,
  BackendError,
  NotFoundError,
  logError,
} from "$lib/server/utils/errors";
import { registerOpenAPIRoute } from "$lib/server/openapi";
import {
  sendAppointmentCreatedEmail,
  sendAppointmentRequestEmail,
  getChannelTitle,
} from "$lib/server/email/email-service";
import { TenantAdminService } from "$lib/server/services/tenant-admin-service";

const requestSchema = z.object({
  emailHash: z.string(),
  tunnelId: z.string(),
  channelId: z.string(),
  agentId: z.string(),
  appointmentDate: z.string(),
<<<<<<< HEAD
  duration: z.number().int().positive(),
=======
  clientEmail: z.string().email(),
  clientLanguage: z.string().optional().default("de"),
>>>>>>> 6a610b96
  encryptedAppointment: z.object({
    encryptedPayload: z.string(),
    iv: z.string(),
    authTag: z.string(),
  }),
});

// Register OpenAPI documentation for POST
registerOpenAPIRoute("/tenants/{id}/appointments/add-to-tunnel", "POST", {
  summary: "Add appointment to existing tunnel",
  description:
    "Adds a new appointment to an existing client tunnel. For clients who already have appointments and want to book another one.",
  tags: ["Appointments", "Clients"],
  parameters: [
    {
      name: "id",
      in: "path",
      required: true,
      schema: { type: "string", format: "uuid" },
      description: "Tenant ID",
    },
  ],
  requestBody: {
    description: "Appointment data for existing tunnel",
    content: {
      "application/json": {
        schema: {
          type: "object",
          properties: {
            emailHash: {
              type: "string",
              description: "SHA-256 hash of client email for verification",
              example: "a665a45920422f9d417e4867efdc4fb8a04a1f3fff1fa07e998e86f7f7a27ae3",
            },
            tunnelId: {
              type: "string",
              format: "uuid",
              description: "Existing client tunnel identifier",
              example: "550e8400-e29b-41d4-a716-446655440000",
            },
            channelId: {
              type: "string",
              format: "uuid",
              description: "Channel ID for the appointment",
              example: "550e8400-e29b-41d4-a716-446655440001",
            },
            appointmentDate: {
              type: "string",
              format: "date-time",
              description: "Appointment date and time (ISO 8601)",
              example: "2024-12-31T14:30:00.000Z",
            },
            clientEmail: {
              type: "string",
              format: "email",
              description: "Client email address for sending confirmation",
              example: "client@example.com",
            },
            clientLanguage: {
              type: "string",
              description: "Client's preferred language (de or en)",
              example: "de",
              default: "de",
            },
            encryptedAppointment: {
              type: "object",
              properties: {
                encryptedPayload: {
                  type: "string",
                  description: "AES-encrypted appointment data",
                  example: "deadbeef123456789abcdef...",
                },
                iv: {
                  type: "string",
                  description: "Initialization vector for AES encryption",
                  example: "123456789abcdef...",
                },
                authTag: {
                  type: "string",
                  description: "Authentication tag for AES-GCM",
                  example: "fedcba9876543210...",
                },
              },
              required: ["encryptedPayload", "iv", "authTag"],
              description: "Encrypted appointment data",
            },
          },
          required: [
            "emailHash",
            "tunnelId",
            "channelId",
            "appointmentDate",
            "clientEmail",
            "encryptedAppointment",
          ],
        },
      },
    },
  },
  responses: {
    "200": {
      description: "Appointment added to tunnel successfully",
      content: {
        "application/json": {
          schema: {
            type: "object",
            properties: {
              id: {
                type: "string",
                format: "uuid",
                description: "Created appointment ID",
                example: "550e8400-e29b-41d4-a716-446655440002",
              },
              appointmentDate: {
                type: "string",
                format: "date-time",
                description: "Appointment date and time",
                example: "2024-12-31T14:30:00.000Z",
              },
              status: {
                type: "string",
                enum: ["NEW", "CONFIRMED"],
                description: "Initial appointment status (depends on channel configuration)",
                example: "NEW",
              },
            },
            required: ["id", "appointmentDate", "status"],
          },
        },
      },
    },
    "400": {
      description: "Invalid request data",
      content: {
        "application/json": {
          schema: { $ref: "#/components/schemas/Error" },
        },
      },
    },
    "404": {
      description: "Tunnel or channel not found",
      content: {
        "application/json": {
          schema: { $ref: "#/components/schemas/Error" },
        },
      },
    },
    "500": {
      description: "Internal server error",
      content: {
        "application/json": {
          schema: { $ref: "#/components/schemas/Error" },
        },
      },
    },
  },
});

/**
 * POST /api/tenants/[id]/appointments/add-to-tunnel
 *
 * Adds a new appointment to an existing client tunnel.
 * For clients who already have appointments and want to book another one.
 */
export const POST: RequestHandler = async ({ request, params }) => {
  try {
    const tenantId = params.id;
    if (!tenantId) {
      throw new ValidationError("Tenant ID is required");
    }

    const body = await request.json();
    const validatedData = requestSchema.parse(body);

    logger.info("Adding appointment to existing tunnel", {
      tenantId,
      tunnelId: validatedData.tunnelId,
      appointmentDate: validatedData.appointmentDate,
      emailHashPrefix: validatedData.emailHash.slice(0, 8),
    });

    const db = await getTenantDb(tenantId);

    // Check if tunnel exists and belongs to client
    const tunnelResult = await db
      .select({
        id: clientAppointmentTunnel.id,
      })
      .from(clientAppointmentTunnel)
      .where(eq(clientAppointmentTunnel.emailHash, validatedData.emailHash))
      .limit(1);

    if (tunnelResult.length === 0) {
      logger.warn("Client tunnel not found", {
        tenantId,
        tunnelId: validatedData.tunnelId,
        emailHashPrefix: validatedData.emailHash.slice(0, 8),
      });
      throw new NotFoundError("Tunnel not found or access denied");
    }

    // Get channel configuration to determine initial status
    const channelResult = await db
      .select({ requiresConfirmation: channel.requiresConfirmation })
      .from(channel)
      .where(and(eq(channel.id, validatedData.channelId), eq(channel.isPublic, true)))
      .limit(1);

    if (channelResult.length === 0) {
      throw new NotFoundError("Active channel not found");
    }

    const initialStatus = channelResult[0].requiresConfirmation ? "NEW" : "CONFIRMED";

    // Create encrypted appointment
    const appointmentResult = await db
      .insert(appointment)
      .values({
        tunnelId: validatedData.tunnelId,
        channelId: validatedData.channelId,
        agentId: validatedData.agentId,
        appointmentDate: new Date(validatedData.appointmentDate),
        duration: validatedData.duration,
        encryptedPayload: validatedData.encryptedAppointment.encryptedPayload,
        iv: validatedData.encryptedAppointment.iv,
        authTag: validatedData.encryptedAppointment.authTag,
        status: initialStatus,
      })
      .returning({
        id: appointment.id,
        tunnelId: appointment.tunnelId,
        channelId: appointment.channelId,
        agentId: appointment.agentId,
        appointmentDate: appointment.appointmentDate,
        expiryDate: appointment.expiryDate,
        status: appointment.status,
        encryptedPayload: appointment.encryptedPayload,
        iv: appointment.iv,
        authTag: appointment.authTag,
        encryptedData: appointment.encryptedData,
        dataKey: appointment.dataKey,
        createdAt: appointment.createdAt,
        updatedAt: appointment.updatedAt,
      });

    if (appointmentResult.length === 0) {
      throw new InternalError("Failed to create appointment");
    }

    const result = appointmentResult[0];

    const response: AppointmentResponse = {
      id: result.id,
      appointmentDate: result.appointmentDate.toISOString(),
      status: result.status,
    };

    logger.info("Successfully added appointment to tunnel", {
      tenantId,
      tunnelId: validatedData.tunnelId,
      appointmentId: result.id,
    });

    // Send email notification to client
    try {
      const requiresConfirmation = channelResult[0].requiresConfirmation || false;

      // Get tenant information
      const tenantService = await TenantAdminService.getTenantById(tenantId);
      const tenant = tenantService.tenantData;

      if (!tenant) {
        logger.warn("Cannot send email: Tenant not found", { tenantId });
      } else {
        // Create client data object from request
        const clientData = {
          email: validatedData.clientEmail,
          language: validatedData.clientLanguage,
        };

        // Get channel title for the email
        const channelTitle = await getChannelTitle(
          tenantId,
          validatedData.channelId,
          validatedData.clientLanguage,
        );

        // Send appropriate email based on whether confirmation is required
        if (requiresConfirmation) {
          await sendAppointmentRequestEmail(clientData, tenant, result, channelTitle);
          logger.info("Appointment request email sent", {
            tunnelId: validatedData.tunnelId,
            appointmentId: result.id,
            tenantId,
          });
        } else {
          await sendAppointmentCreatedEmail(clientData, tenant, result, channelTitle);
          logger.info("Appointment confirmation email sent", {
            tunnelId: validatedData.tunnelId,
            appointmentId: result.id,
            tenantId,
          });
        }
      }
    } catch (emailError) {
      logger.error("Failed to send appointment notification email", {
        tunnelId: validatedData.tunnelId,
        appointmentId: result.id,
        tenantId,
        error: String(emailError),
      });
      // Don't throw - email failure shouldn't fail the appointment creation
    }

    return json(response);
  } catch (error) {
    logError(logger)("Failed to add appointment to tunnel", error);

    if (error instanceof z.ZodError) {
      return json({ error: "Invalid request data", details: error.issues }, { status: 400 });
    }

    if (error instanceof BackendError) {
      return error.toJson();
    }

    return new InternalError().toJson();
  }
};<|MERGE_RESOLUTION|>--- conflicted
+++ resolved
@@ -26,12 +26,9 @@
   channelId: z.string(),
   agentId: z.string(),
   appointmentDate: z.string(),
-<<<<<<< HEAD
   duration: z.number().int().positive(),
-=======
   clientEmail: z.string().email(),
   clientLanguage: z.string().optional().default("de"),
->>>>>>> 6a610b96
   encryptedAppointment: z.object({
     encryptedPayload: z.string(),
     iv: z.string(),
@@ -269,6 +266,7 @@
         expiryDate: appointment.expiryDate,
         status: appointment.status,
         encryptedPayload: appointment.encryptedPayload,
+        duration: appointment.duration,
         iv: appointment.iv,
         authTag: appointment.authTag,
         encryptedData: appointment.encryptedData,
