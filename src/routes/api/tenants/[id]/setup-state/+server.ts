--- conflicted
+++ resolved
@@ -101,13 +101,8 @@
   },
 });
 
-<<<<<<< HEAD
 export const PUT: RequestHandler = async ({ locals, params, request }) => {
-	const log = logger.setContext("API");
-=======
-export const PUT: RequestHandler = async ({ params, request }) => {
   const log = logger.setContext("API");
->>>>>>> 1d4d8b88
 
   try {
     const tenantId = params.id;
@@ -122,22 +117,15 @@
       return json({ error: "No tenant id given" }, { status: 400 });
     }
 
-<<<<<<< HEAD
-		const error = checkPermission(locals, tenantId, true);
-		if (error) {
-			return error;
-		}
+    const error = checkPermission(locals, tenantId, true);
+    if (error) {
+      return error;
+    }
 
-		const validation = setupStateSchema.safeParse(body);
-		if (!validation.success) {
-			return json({ error: "Invalid setup state" }, { status: 400 });
-		}
-=======
     const validation = setupStateSchema.safeParse(body);
     if (!validation.success) {
       return json({ error: "Invalid setup state" }, { status: 400 });
     }
->>>>>>> 1d4d8b88
 
     const tenantService = await TenantAdminService.getTenantById(tenantId);
     const updatedTenant = await tenantService.setSetupState(validation.data.setupState);
