/* eslint-disable @typescript-eslint/no-explicit-any */
import { describe, it, expect, vi, beforeEach } from "vitest";
import { POST } from "./+server.js";
import { GET } from "./config/defaults/+server.js";

// Mock the TenantAdminService
vi.mock("$lib/server/services/tenant-admin-service", () => ({
  TenantAdminService: {
    createTenant: vi.fn(),
    getConfigDefaults: vi.fn(),
  },
}));

// Mock the OpenAPI registration
vi.mock("$lib/server/openapi", () => ({
  registerOpenAPIRoute: vi.fn(),
}));

// Mock SvelteKit json helper
vi.mock("@sveltejs/kit", () => ({
  json: vi.fn((data, options) => ({
    json: () => Promise.resolve(data),
    data,
    status: options?.status || 200,
  })),
}));

// Mock logger
vi.mock("$lib/logger", () => ({
  default: {
    setContext: vi.fn(() => ({
      debug: vi.fn(),
      error: vi.fn(),
    })),
  },
}));

// Mock ValidationError
vi.mock("$lib/server/utils/errors", () => ({
  ValidationError: class ValidationError extends Error {
    constructor(message: string) {
      super(message);
      this.name = "ValidationError";
    }
  },
}));

describe("/api/tenants", () => {
<<<<<<< HEAD
	beforeEach(() => {
		vi.clearAllMocks();
	});

	describe("POST /api/tenants", () => {
		it("should create a tenant successfully", async () => {
			const { TenantAdminService } = await import("$lib/server/services/tenant-admin-service");

			const mockTenantService = {
				tenantId: "test-tenant-id"
			};

			vi.mocked(TenantAdminService.createTenant).mockResolvedValue(mockTenantService as any);

			const mockRequest = {
				json: () =>
					Promise.resolve({
						shortName: "test-tenant",
						inviteAdmin: "admin@test.com"
					})
			};

			const response = await POST({
				request: mockRequest,
				url: new URL("http://localhost"),
				params: {},
				route: { id: "" },
				cookies: {} as any,
				fetch: {} as any,
				getClientAddress: () => "",
				isDataRequest: false,
				isSubRequest: false,
				platform: undefined,
				setHeaders: {} as any,
				locals: {
					user: {
						userId: "global-admin-id",
						tenantId: null,
						role: "GLOBAL_ADMIN"
					}
				}
			} as any);
			const data = await response.json();

			expect(TenantAdminService.createTenant).toHaveBeenCalledWith({
				shortName: "test-tenant",
				inviteAdmin: "admin@test.com"
			});

			expect(data).toEqual({
				message: "Tenant created successfully",
				tenantId: "test-tenant-id",
				shortName: "test-tenant"
			});
			expect(response.status).toBe(201);
		});

		it("should create a tenant without invite admin", async () => {
			const { TenantAdminService } = await import("$lib/server/services/tenant-admin-service");

			const mockTenantService = {
				tenantId: "test-tenant-id-2"
			};

			vi.mocked(TenantAdminService.createTenant).mockResolvedValue(mockTenantService as any);

			const mockRequest = {
				json: () =>
					Promise.resolve({
						shortName: "test-tenant-2"
					})
			};

			const response = await POST({
				request: mockRequest,
				url: new URL("http://localhost"),
				params: {},
				route: { id: "" },
				cookies: {} as any,
				fetch: {} as any,
				getClientAddress: () => "",
				isDataRequest: false,
				isSubRequest: false,
				platform: undefined,
				setHeaders: {} as any,
				locals: {
					user: {
						userId: "global-admin-id",
						tenantId: null,
						role: "GLOBAL_ADMIN"
					}
				}
			} as any);
			const data = await response.json();

			expect(TenantAdminService.createTenant).toHaveBeenCalledWith({
				shortName: "test-tenant-2"
			});

			expect(data).toEqual({
				message: "Tenant created successfully",
				tenantId: "test-tenant-id-2",
				shortName: "test-tenant-2"
			});
			expect(response.status).toBe(201);
		});

		it("should handle validation errors", async () => {
			const { TenantAdminService } = await import("$lib/server/services/tenant-admin-service");
			const { ValidationError } = await import("$lib/server/utils/errors");

			vi.mocked(TenantAdminService.createTenant).mockRejectedValue(
				new ValidationError("Invalid tenant creation request")
			);

			const mockRequest = {
				json: () =>
					Promise.resolve({
						shortName: "ab" // Too short
					})
			};

			const response = await POST({
				request: mockRequest,
				url: new URL("http://localhost"),
				params: {},
				route: { id: "" },
				cookies: {} as any,
				fetch: {} as any,
				getClientAddress: () => "",
				isDataRequest: false,
				isSubRequest: false,
				platform: undefined,
				setHeaders: {} as any,
				locals: {
					user: {
						userId: "global-admin-id",
						tenantId: null,
						role: "GLOBAL_ADMIN"
					}
				}
			} as any);
			const data = await response.json();

			expect(data).toEqual({
				error: "Invalid tenant creation request"
			});
			expect(response.status).toBe(400);
		});

		it("should handle unique constraint violations", async () => {
			const { TenantAdminService } = await import("$lib/server/services/tenant-admin-service");

			vi.mocked(TenantAdminService.createTenant).mockRejectedValue(
				new Error("unique constraint violation")
			);

			const mockRequest = {
				json: () =>
					Promise.resolve({
						shortName: "existing-tenant"
					})
			};

			const response = await POST({
				request: mockRequest,
				url: new URL("http://localhost"),
				params: {},
				route: { id: "" },
				cookies: {} as any,
				fetch: {} as any,
				getClientAddress: () => "",
				isDataRequest: false,
				isSubRequest: false,
				platform: undefined,
				setHeaders: {} as any,
				locals: {
					user: {
						userId: "global-admin-id",
						tenantId: null,
						role: "GLOBAL_ADMIN"
					}
				}
			} as any);
			const data = await response.json();

			expect(data).toEqual({
				error: "A tenant with this short name already exists"
			});
			expect(response.status).toBe(409);
		});

		it("should handle internal server errors", async () => {
			const { TenantAdminService } = await import("$lib/server/services/tenant-admin-service");

			vi.mocked(TenantAdminService.createTenant).mockRejectedValue(
				new Error("Database connection failed")
			);

			const mockRequest = {
				json: () =>
					Promise.resolve({
						shortName: "test-tenant"
					})
			};

			const response = await POST({
				request: mockRequest,
				url: new URL("http://localhost"),
				params: {},
				route: { id: "" },
				cookies: {} as any,
				fetch: {} as any,
				getClientAddress: () => "",
				isDataRequest: false,
				isSubRequest: false,
				platform: undefined,
				setHeaders: {} as any,
				locals: {
					user: {
						userId: "global-admin-id",
						tenantId: null,
						role: "GLOBAL_ADMIN"
					}
				}
			} as any);
			const data = await response.json();

			expect(data).toEqual({
				error: "Internal server error"
			});
			expect(response.status).toBe(500);
		});
	});

	describe("GET /api/tenants/config/defaults", () => {
		it("should return default configuration", async () => {
			const { TenantAdminService } = await import("$lib/server/services/tenant-admin-service");

			const mockDefaults = {
				brandColor: "#E11E15",
				defaultLanguage: "DE",
				maxChannels: -1,
				maxTeamMembers: -1,
				autoDeleteDays: 30,
				requireEmail: true,
				requirePhone: false,
				nextChannelColor: 0,
				website: "",
				imprint: "",
				privacyStatement: ""
			};

			vi.mocked(TenantAdminService.getConfigDefaults).mockReturnValue(mockDefaults);

			const response = await GET({
				url: new URL("http://localhost"),
				params: {},
				route: { id: "" },
				cookies: {} as any,
				fetch: {} as any,
				getClientAddress: () => "",
				isDataRequest: false,
				isSubRequest: false,
				platform: undefined,
				setHeaders: {} as any,
				locals: {},
				request: {} as any
			} as any);
			const data = await response.json();

			expect(TenantAdminService.getConfigDefaults).toHaveBeenCalled();
			expect(data).toEqual(mockDefaults);
			expect(response.status).toBe(200);
		});

		it("should handle errors when getting defaults", async () => {
			const { TenantAdminService } = await import("$lib/server/services/tenant-admin-service");

			vi.mocked(TenantAdminService.getConfigDefaults).mockImplementation(() => {
				throw new Error("Configuration error");
			});

			const response = await GET({
				url: new URL("http://localhost"),
				params: {},
				route: { id: "" },
				cookies: {} as any,
				fetch: {} as any,
				getClientAddress: () => "",
				isDataRequest: false,
				isSubRequest: false,
				platform: undefined,
				setHeaders: {} as any,
				locals: {},
				request: {} as any
			} as any);
			const data = await response.json();

			expect(data).toEqual({
				error: "Internal server error"
			});
			expect(response.status).toBe(500);
		});
	});
=======
  beforeEach(() => {
    vi.clearAllMocks();
  });

  describe("POST /api/tenants", () => {
    it("should create a tenant successfully", async () => {
      const { TenantAdminService } = await import("$lib/server/services/tenant-admin-service");

      const mockTenantService = {
        tenantId: "test-tenant-id",
      };

      vi.mocked(TenantAdminService.createTenant).mockResolvedValue(mockTenantService as any);

      const mockRequest = {
        json: () =>
          Promise.resolve({
            shortName: "test-tenant",
            inviteAdmin: "admin@test.com",
          }),
      };

      const response = await POST({
        request: mockRequest,
        url: new URL("http://localhost"),
        params: {},
        route: { id: "" },
        cookies: {} as any,
        fetch: {} as any,
        getClientAddress: () => "",
        isDataRequest: false,
        isSubRequest: false,
        platform: undefined,
        setHeaders: {} as any,
        locals: {},
      } as any);
      const data = await response.json();

      expect(TenantAdminService.createTenant).toHaveBeenCalledWith({
        shortName: "test-tenant",
        inviteAdmin: "admin@test.com",
      });

      expect(data).toEqual({
        message: "Tenant created successfully",
        tenantId: "test-tenant-id",
        shortName: "test-tenant",
      });
      expect(response.status).toBe(201);
    });

    it("should create a tenant without invite admin", async () => {
      const { TenantAdminService } = await import("$lib/server/services/tenant-admin-service");

      const mockTenantService = {
        tenantId: "test-tenant-id-2",
      };

      vi.mocked(TenantAdminService.createTenant).mockResolvedValue(mockTenantService as any);

      const mockRequest = {
        json: () =>
          Promise.resolve({
            shortName: "test-tenant-2",
          }),
      };

      const response = await POST({
        request: mockRequest,
        url: new URL("http://localhost"),
        params: {},
        route: { id: "" },
        cookies: {} as any,
        fetch: {} as any,
        getClientAddress: () => "",
        isDataRequest: false,
        isSubRequest: false,
        platform: undefined,
        setHeaders: {} as any,
        locals: {},
      } as any);
      const data = await response.json();

      expect(TenantAdminService.createTenant).toHaveBeenCalledWith({
        shortName: "test-tenant-2",
      });

      expect(data).toEqual({
        message: "Tenant created successfully",
        tenantId: "test-tenant-id-2",
        shortName: "test-tenant-2",
      });
      expect(response.status).toBe(201);
    });

    it("should handle validation errors", async () => {
      const { TenantAdminService } = await import("$lib/server/services/tenant-admin-service");
      const { ValidationError } = await import("$lib/server/utils/errors");

      vi.mocked(TenantAdminService.createTenant).mockRejectedValue(
        new ValidationError("Invalid tenant creation request"),
      );

      const mockRequest = {
        json: () =>
          Promise.resolve({
            shortName: "ab", // Too short
          }),
      };

      const response = await POST({
        request: mockRequest,
        url: new URL("http://localhost"),
        params: {},
        route: { id: "" },
        cookies: {} as any,
        fetch: {} as any,
        getClientAddress: () => "",
        isDataRequest: false,
        isSubRequest: false,
        platform: undefined,
        setHeaders: {} as any,
        locals: {},
      } as any);
      const data = await response.json();

      expect(data).toEqual({
        error: "Invalid tenant creation request",
      });
      expect(response.status).toBe(400);
    });

    it("should handle unique constraint violations", async () => {
      const { TenantAdminService } = await import("$lib/server/services/tenant-admin-service");

      vi.mocked(TenantAdminService.createTenant).mockRejectedValue(
        new Error("unique constraint violation"),
      );

      const mockRequest = {
        json: () =>
          Promise.resolve({
            shortName: "existing-tenant",
          }),
      };

      const response = await POST({
        request: mockRequest,
        url: new URL("http://localhost"),
        params: {},
        route: { id: "" },
        cookies: {} as any,
        fetch: {} as any,
        getClientAddress: () => "",
        isDataRequest: false,
        isSubRequest: false,
        platform: undefined,
        setHeaders: {} as any,
        locals: {},
      } as any);
      const data = await response.json();

      expect(data).toEqual({
        error: "A tenant with this short name already exists",
      });
      expect(response.status).toBe(409);
    });

    it("should handle internal server errors", async () => {
      const { TenantAdminService } = await import("$lib/server/services/tenant-admin-service");

      vi.mocked(TenantAdminService.createTenant).mockRejectedValue(
        new Error("Database connection failed"),
      );

      const mockRequest = {
        json: () =>
          Promise.resolve({
            shortName: "test-tenant",
          }),
      };

      const response = await POST({
        request: mockRequest,
        url: new URL("http://localhost"),
        params: {},
        route: { id: "" },
        cookies: {} as any,
        fetch: {} as any,
        getClientAddress: () => "",
        isDataRequest: false,
        isSubRequest: false,
        platform: undefined,
        setHeaders: {} as any,
        locals: {},
      } as any);
      const data = await response.json();

      expect(data).toEqual({
        error: "Internal server error",
      });
      expect(response.status).toBe(500);
    });
  });

  describe("GET /api/tenants/config/defaults", () => {
    it("should return default configuration", async () => {
      const { TenantAdminService } = await import("$lib/server/services/tenant-admin-service");

      const mockDefaults = {
        brandColor: "#E11E15",
        defaultLanguage: "DE",
        maxChannels: -1,
        maxTeamMembers: -1,
        autoDeleteDays: 30,
        requireEmail: true,
        requirePhone: false,
        nextChannelColor: 0,
        website: "",
        imprint: "",
        privacyStatement: "",
      };

      vi.mocked(TenantAdminService.getConfigDefaults).mockReturnValue(mockDefaults);

      const response = await GET({
        url: new URL("http://localhost"),
        params: {},
        route: { id: "" },
        cookies: {} as any,
        fetch: {} as any,
        getClientAddress: () => "",
        isDataRequest: false,
        isSubRequest: false,
        platform: undefined,
        setHeaders: {} as any,
        locals: {},
        request: {} as any,
      } as any);
      const data = await response.json();

      expect(TenantAdminService.getConfigDefaults).toHaveBeenCalled();
      expect(data).toEqual(mockDefaults);
      expect(response.status).toBe(200);
    });

    it("should handle errors when getting defaults", async () => {
      const { TenantAdminService } = await import("$lib/server/services/tenant-admin-service");

      vi.mocked(TenantAdminService.getConfigDefaults).mockImplementation(() => {
        throw new Error("Configuration error");
      });

      const response = await GET({
        url: new URL("http://localhost"),
        params: {},
        route: { id: "" },
        cookies: {} as any,
        fetch: {} as any,
        getClientAddress: () => "",
        isDataRequest: false,
        isSubRequest: false,
        platform: undefined,
        setHeaders: {} as any,
        locals: {},
        request: {} as any,
      } as any);
      const data = await response.json();

      expect(data).toEqual({
        error: "Internal server error",
      });
      expect(response.status).toBe(500);
    });
  });
>>>>>>> 1d4d8b88
});<|MERGE_RESOLUTION|>--- conflicted
+++ resolved
@@ -46,313 +46,6 @@
 }));
 
 describe("/api/tenants", () => {
-<<<<<<< HEAD
-	beforeEach(() => {
-		vi.clearAllMocks();
-	});
-
-	describe("POST /api/tenants", () => {
-		it("should create a tenant successfully", async () => {
-			const { TenantAdminService } = await import("$lib/server/services/tenant-admin-service");
-
-			const mockTenantService = {
-				tenantId: "test-tenant-id"
-			};
-
-			vi.mocked(TenantAdminService.createTenant).mockResolvedValue(mockTenantService as any);
-
-			const mockRequest = {
-				json: () =>
-					Promise.resolve({
-						shortName: "test-tenant",
-						inviteAdmin: "admin@test.com"
-					})
-			};
-
-			const response = await POST({
-				request: mockRequest,
-				url: new URL("http://localhost"),
-				params: {},
-				route: { id: "" },
-				cookies: {} as any,
-				fetch: {} as any,
-				getClientAddress: () => "",
-				isDataRequest: false,
-				isSubRequest: false,
-				platform: undefined,
-				setHeaders: {} as any,
-				locals: {
-					user: {
-						userId: "global-admin-id",
-						tenantId: null,
-						role: "GLOBAL_ADMIN"
-					}
-				}
-			} as any);
-			const data = await response.json();
-
-			expect(TenantAdminService.createTenant).toHaveBeenCalledWith({
-				shortName: "test-tenant",
-				inviteAdmin: "admin@test.com"
-			});
-
-			expect(data).toEqual({
-				message: "Tenant created successfully",
-				tenantId: "test-tenant-id",
-				shortName: "test-tenant"
-			});
-			expect(response.status).toBe(201);
-		});
-
-		it("should create a tenant without invite admin", async () => {
-			const { TenantAdminService } = await import("$lib/server/services/tenant-admin-service");
-
-			const mockTenantService = {
-				tenantId: "test-tenant-id-2"
-			};
-
-			vi.mocked(TenantAdminService.createTenant).mockResolvedValue(mockTenantService as any);
-
-			const mockRequest = {
-				json: () =>
-					Promise.resolve({
-						shortName: "test-tenant-2"
-					})
-			};
-
-			const response = await POST({
-				request: mockRequest,
-				url: new URL("http://localhost"),
-				params: {},
-				route: { id: "" },
-				cookies: {} as any,
-				fetch: {} as any,
-				getClientAddress: () => "",
-				isDataRequest: false,
-				isSubRequest: false,
-				platform: undefined,
-				setHeaders: {} as any,
-				locals: {
-					user: {
-						userId: "global-admin-id",
-						tenantId: null,
-						role: "GLOBAL_ADMIN"
-					}
-				}
-			} as any);
-			const data = await response.json();
-
-			expect(TenantAdminService.createTenant).toHaveBeenCalledWith({
-				shortName: "test-tenant-2"
-			});
-
-			expect(data).toEqual({
-				message: "Tenant created successfully",
-				tenantId: "test-tenant-id-2",
-				shortName: "test-tenant-2"
-			});
-			expect(response.status).toBe(201);
-		});
-
-		it("should handle validation errors", async () => {
-			const { TenantAdminService } = await import("$lib/server/services/tenant-admin-service");
-			const { ValidationError } = await import("$lib/server/utils/errors");
-
-			vi.mocked(TenantAdminService.createTenant).mockRejectedValue(
-				new ValidationError("Invalid tenant creation request")
-			);
-
-			const mockRequest = {
-				json: () =>
-					Promise.resolve({
-						shortName: "ab" // Too short
-					})
-			};
-
-			const response = await POST({
-				request: mockRequest,
-				url: new URL("http://localhost"),
-				params: {},
-				route: { id: "" },
-				cookies: {} as any,
-				fetch: {} as any,
-				getClientAddress: () => "",
-				isDataRequest: false,
-				isSubRequest: false,
-				platform: undefined,
-				setHeaders: {} as any,
-				locals: {
-					user: {
-						userId: "global-admin-id",
-						tenantId: null,
-						role: "GLOBAL_ADMIN"
-					}
-				}
-			} as any);
-			const data = await response.json();
-
-			expect(data).toEqual({
-				error: "Invalid tenant creation request"
-			});
-			expect(response.status).toBe(400);
-		});
-
-		it("should handle unique constraint violations", async () => {
-			const { TenantAdminService } = await import("$lib/server/services/tenant-admin-service");
-
-			vi.mocked(TenantAdminService.createTenant).mockRejectedValue(
-				new Error("unique constraint violation")
-			);
-
-			const mockRequest = {
-				json: () =>
-					Promise.resolve({
-						shortName: "existing-tenant"
-					})
-			};
-
-			const response = await POST({
-				request: mockRequest,
-				url: new URL("http://localhost"),
-				params: {},
-				route: { id: "" },
-				cookies: {} as any,
-				fetch: {} as any,
-				getClientAddress: () => "",
-				isDataRequest: false,
-				isSubRequest: false,
-				platform: undefined,
-				setHeaders: {} as any,
-				locals: {
-					user: {
-						userId: "global-admin-id",
-						tenantId: null,
-						role: "GLOBAL_ADMIN"
-					}
-				}
-			} as any);
-			const data = await response.json();
-
-			expect(data).toEqual({
-				error: "A tenant with this short name already exists"
-			});
-			expect(response.status).toBe(409);
-		});
-
-		it("should handle internal server errors", async () => {
-			const { TenantAdminService } = await import("$lib/server/services/tenant-admin-service");
-
-			vi.mocked(TenantAdminService.createTenant).mockRejectedValue(
-				new Error("Database connection failed")
-			);
-
-			const mockRequest = {
-				json: () =>
-					Promise.resolve({
-						shortName: "test-tenant"
-					})
-			};
-
-			const response = await POST({
-				request: mockRequest,
-				url: new URL("http://localhost"),
-				params: {},
-				route: { id: "" },
-				cookies: {} as any,
-				fetch: {} as any,
-				getClientAddress: () => "",
-				isDataRequest: false,
-				isSubRequest: false,
-				platform: undefined,
-				setHeaders: {} as any,
-				locals: {
-					user: {
-						userId: "global-admin-id",
-						tenantId: null,
-						role: "GLOBAL_ADMIN"
-					}
-				}
-			} as any);
-			const data = await response.json();
-
-			expect(data).toEqual({
-				error: "Internal server error"
-			});
-			expect(response.status).toBe(500);
-		});
-	});
-
-	describe("GET /api/tenants/config/defaults", () => {
-		it("should return default configuration", async () => {
-			const { TenantAdminService } = await import("$lib/server/services/tenant-admin-service");
-
-			const mockDefaults = {
-				brandColor: "#E11E15",
-				defaultLanguage: "DE",
-				maxChannels: -1,
-				maxTeamMembers: -1,
-				autoDeleteDays: 30,
-				requireEmail: true,
-				requirePhone: false,
-				nextChannelColor: 0,
-				website: "",
-				imprint: "",
-				privacyStatement: ""
-			};
-
-			vi.mocked(TenantAdminService.getConfigDefaults).mockReturnValue(mockDefaults);
-
-			const response = await GET({
-				url: new URL("http://localhost"),
-				params: {},
-				route: { id: "" },
-				cookies: {} as any,
-				fetch: {} as any,
-				getClientAddress: () => "",
-				isDataRequest: false,
-				isSubRequest: false,
-				platform: undefined,
-				setHeaders: {} as any,
-				locals: {},
-				request: {} as any
-			} as any);
-			const data = await response.json();
-
-			expect(TenantAdminService.getConfigDefaults).toHaveBeenCalled();
-			expect(data).toEqual(mockDefaults);
-			expect(response.status).toBe(200);
-		});
-
-		it("should handle errors when getting defaults", async () => {
-			const { TenantAdminService } = await import("$lib/server/services/tenant-admin-service");
-
-			vi.mocked(TenantAdminService.getConfigDefaults).mockImplementation(() => {
-				throw new Error("Configuration error");
-			});
-
-			const response = await GET({
-				url: new URL("http://localhost"),
-				params: {},
-				route: { id: "" },
-				cookies: {} as any,
-				fetch: {} as any,
-				getClientAddress: () => "",
-				isDataRequest: false,
-				isSubRequest: false,
-				platform: undefined,
-				setHeaders: {} as any,
-				locals: {},
-				request: {} as any
-			} as any);
-			const data = await response.json();
-
-			expect(data).toEqual({
-				error: "Internal server error"
-			});
-			expect(response.status).toBe(500);
-		});
-	});
-=======
   beforeEach(() => {
     vi.clearAllMocks();
   });
@@ -387,7 +80,13 @@
         isSubRequest: false,
         platform: undefined,
         setHeaders: {} as any,
-        locals: {},
+        locals: {
+          user: {
+            userId: "global-admin-id",
+            tenantId: null,
+            role: "GLOBAL_ADMIN",
+          },
+        },
       } as any);
       const data = await response.json();
 
@@ -432,7 +131,13 @@
         isSubRequest: false,
         platform: undefined,
         setHeaders: {} as any,
-        locals: {},
+        locals: {
+          user: {
+            userId: "global-admin-id",
+            tenantId: null,
+            role: "GLOBAL_ADMIN",
+          },
+        },
       } as any);
       const data = await response.json();
 
@@ -475,7 +180,13 @@
         isSubRequest: false,
         platform: undefined,
         setHeaders: {} as any,
-        locals: {},
+        locals: {
+          user: {
+            userId: "global-admin-id",
+            tenantId: null,
+            role: "GLOBAL_ADMIN",
+          },
+        },
       } as any);
       const data = await response.json();
 
@@ -511,7 +222,13 @@
         isSubRequest: false,
         platform: undefined,
         setHeaders: {} as any,
-        locals: {},
+        locals: {
+          user: {
+            userId: "global-admin-id",
+            tenantId: null,
+            role: "GLOBAL_ADMIN",
+          },
+        },
       } as any);
       const data = await response.json();
 
@@ -547,7 +264,13 @@
         isSubRequest: false,
         platform: undefined,
         setHeaders: {} as any,
-        locals: {},
+        locals: {
+          user: {
+            userId: "global-admin-id",
+            tenantId: null,
+            role: "GLOBAL_ADMIN",
+          },
+        },
       } as any);
       const data = await response.json();
 
@@ -628,5 +351,4 @@
       expect(response.status).toBe(500);
     });
   });
->>>>>>> 1d4d8b88
 });