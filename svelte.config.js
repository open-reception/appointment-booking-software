<<<<<<< HEAD
import adapter from "@sveltejs/adapter-auto";
import { vitePreprocess } from "@sveltejs/vite-plugin-svelte";
=======
import adapter from '@sveltejs/adapter-node';
import { vitePreprocess } from '@sveltejs/vite-plugin-svelte';
>>>>>>> 39b83cb8

/** @type {import('@sveltejs/kit').Config} */
const config = {
	// Consult https://svelte.dev/docs/kit/integrations
	// for more information about preprocessors
	preprocess: vitePreprocess(),

	kit: {
		// adapter-auto only supports some environments, see https://svelte.dev/docs/kit/adapter-auto for a list.
		// If your environment is not supported, or you settled on a specific environment, switch out the adapter.
		// See https://svelte.dev/docs/kit/adapters for more information about adapters.
		adapter: adapter()
	}
};

export default config;<|MERGE_RESOLUTION|>--- conflicted
+++ resolved
@@ -1,10 +1,5 @@
-<<<<<<< HEAD
-import adapter from "@sveltejs/adapter-auto";
-import { vitePreprocess } from "@sveltejs/vite-plugin-svelte";
-=======
 import adapter from '@sveltejs/adapter-node';
 import { vitePreprocess } from '@sveltejs/vite-plugin-svelte';
->>>>>>> 39b83cb8
 
 /** @type {import('@sveltejs/kit').Config} */
 const config = {
